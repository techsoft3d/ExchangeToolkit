#pragma once
#include <iostream>
/*! \mainpage Easing Exchange Data Access

The Exchange Toolkit is a set of tools (in the ts3d namespace) that make common workflows easier, including
- [Tessellation based workflows](\ref example_obj)
 + Computing the net transform of a part
 + Computing the net visual style of a part
 + Obtaining an indexed triangle mesh of a part
- [Linking tessellation to the B-Rep](\ref example_compare_brep_tess)
- [Linking markup items to the B-Rep](\ref example_pmi_linked_items)


\section section_building Using the Toolkit

The toolkit is contained in header files only. To use the toolkit, simply add the desired headers to your project.
The source repository is hosted on GitHub [here](https://github.com/techsoft3d/ExchangeToolkit).

\section section_traversal Traversal

[Description](@ref traversal_page) | [API Reference](@ref traversal) 

The Exchange data model is a necessarily complex one. It captures macro and micro structures
from multi-file assemblies down to the geometry for individual parts. As a
result traversing the available data structures can be challenging.

To address this challenge the Exchange Toolkit provides functions for easily accessing
specific parts of the data model.

\section section_data_access Data Access

[Description](@ref access_page) | [API Reference](@ref access)

The general usage pattern employed by the Exchange API can be verbose. It requires you
to declare a struct, initialize it, use the "Get" API to fill the struct,
then to free you must call "Get" again with a null object pointer.

To ease the verbosity of this approach, Exchange Toolkit provides macros for easing data
access for most Exchange object types. Additionally, there are several functions for
common data access operations, such as querying the object's type and name.

\section section_eigen_bridge Eigen Bridge

[API Reference](@ref eigen_bridge)

The Exchange API contains transforms, matrices, vectors and positions. The API does
not address any mathematical operations on these objects.

The Exchange Toolkit provides a bridge to easily convert from Exchange objects to
the more standard [Eigen](http://eigen.tuxfamily.org/index.php?title=Main_Page) toolkit.

\section section_examples Examples
Perhaps you learn best by [example](@ref examples)?


\page traversal_page Product Traversal

\tableofcontents

\section traversal_problem_statement The Challenge

The Exchange data model is complex. It captures details about a model file such as
[assembly organization](https://docs.techsoft3d.com/exchange/latest/build/product_occurrence.html),
[attribute inheritance](https://docs.techsoft3d.com/exchange/latest/build/managing_attribute_inheritance.html),
[PMI](https://docs.techsoft3d.com/exchange/latest/build/markup2.html),
[geometry and tessellation](https://docs.techsoft3d.com/exchange/latest/build/reading_geometry.html). As a
result, the code required to traverse the data model can be burdensome. Figure 1 illustrates
a portion of this complexity as a UML diagram with recursive containers. 

![Figure 1. UML diagram of a portion of the Exchange data model](ExchangeDataModel.png)

A direct approach for navigating the data structures to get to an object containing the 
information of interest typically involves writing one function per object type, with each 
implementation iterating over a child container and calling appropriate functions to traverse
deeper into the hierarchy. This has the downside of complexity and function implementations
that are just slight variations from one another, giving the feeling of code duplication. Another
possible implementation is to employ the 
[Visitor Design Pattern](https://en.wikipedia.org/wiki/Visitor_pattern). This approach has
a tendency of being overly complex and requires object inheritance, virtual function calls
and a bloated interface if it is to cover the entirety of the Exchange data model.

The Exchange Toolkit solves this problem in a much simpler way.

\section instance_path Concept: Instance Path

The Exchange Toolkit addresses this challenge by first introducing the concept of an 
ts3d::EntityArray. This is nothing more than a \c typedef
of a standard ordered container of \c A3DEntity*. An ordered container of generic
"base class" pointers allows us to represent a particular path through the model's hierarchy.
In the context of a path through the hierarchy, the alias ts3d::InstancePath is used.

\code
namespace ts3d {
	using EntityArray = std::vector<A3DEntity*>;
	using EntitySet = std::set<A3DEntity*>;
	using InstancePath = EntityArray;
	using InstancePathArray = std::vector<InstancePath>;
}
\endcode

\ref instance_path_details

\section leaf_node Concept: Leaf Node

Throughought the Exchange Toolkit, you may encounter the term "leaf node". This simply
refers to the _last_ object in an instance path.

\section traversal_functions Traversal Solution

The Exchange Toolkit provides just three functions for easily traversing the entirety of
the Exchange data model. They are:

-# ts3d::getLeafInstances( A3DEntity *owner, A3DEEntityType const &leaf_type )

	This function is used to obtain instance paths from the \c owner to all child
	objects of the type specified by \c leaf_type. The result is a ts3d::InstancePathArray
	containing unique paths. The leaf entity object may appear multiple times via differing paths.

	\note The type of the \c owner object is not important. The traversal algorithm will begin
	at whatever level of the hierarchy you need.

	As an example of how this can be used, imagine you'd like to know the total number of parts
	in a model file. This would look something like this:
	\code
		auto const all_parts = ts3d::getLeafInstances( loader.m_psModelFile, kA3DTypeAsmPartDefinition );
		std::cout << "This file contains " << all_parts.size() << " parts." << std::endl;
	\endcode
	This count would include all instances of shared parts.

	

-# ts3d::getUniqueLeafEntities( A3DEntity *owner, A3DEEntityType const &leaf_type );

	This function is used to obtain a set of unique child objects of type \c leaf_type. The result
	is a ts3d::EntitySet containing all unique leaf entities. This function does not provide any information
	about _how_ the hierarchy was traversed to arrive at these leaf objects.

	As an example of how this can be used, here is a snippet from the [attrib](@ref example_attrib) example. 
	In this code, \c brep_model is a ts3d::InstancePath containing a leaf object of type \c A3DRiBrepModel.
	\snippet attrib/main.cpp Getting all faces from an A3DRiBrepModel
	Internally, the B-Rep model is traversed and all \c A3DTopoFace objects are gathered and returned in 
	an unordered set. In this sample, we don't need to know the path to each \c A3DTopoFace in order to
	attach attributes, so this variation of the function is appropriate.


-# ts3d::getUniqueLeafEntities( A3DEntity *owner, A3DEEntityType const &leaf_type, InstancePathMap &instance_path_map )

	This overloaded variation can be used when you need a collection of unique child objects of a particular
	type _and_ you want the instance paths for each occurrence. The final parameter \c instance_path_map
	is used with each entity from the returned set as key values. The lookup returns an array of instance
	paths indicating the unique occurrences of the child object. The following code snippet from the 
	[bom](@ref example_bom)	example shows how to easily print a bill of materials.
	\snippet bom/main.cpp  Constructing a BOM
	Using <tt>samples/data/catiaV5/CV5_Micro_Engine/_micro engine.CATProduct</tt> as input, this code writes the
	following lines to standard out:
	\code{.txt}	
		"SCREW TOP": (4 instances)
		"CARBURETOR": (1 instance)
		"SCREW BACK": (4 instances)
		"HOUSING BACK": (1 instance)
		"BEARING PR UP": (1 instance)
		"PUSH ROD": (1 instance)
		"AXE": (1 instance)
		"BEARING PR DW": (1 instance)
		"CRANKSHAFT": (1 instance)
		"PISTON": (1 instance)
		"CYLINDER LINER": (1 instance)
		"HOUSING TOP": (1 instance)
		"HOUSING": (1 instance)
		"HOUSING FRONT": (1 instance)
		"BEARING CS": (1 instance)
	\endcode

\page instance_path_details Why is an InstancePath useful?
To understand the usefulness of this ordered collection, let's begin by examining a typical
product structure. Figure 2 shows a block diagram of the Exchange objects required to capture
assemblies of parts, as well as part instancing via the use of a prototype. This particular example
is from the micro engine CATIA assembly in the samples folder.

![Figure 2. Block diagram of a product hierarchy](ExchangeHierarchy.png)

The \c A3DAsmModelFile is the top level object. It contains a collection of
\c A3DAsmProductOccurrence objects. The \c A3DAsmProductOccurrence
object can contain children, a reference to a prototype, or an \c A3DAsmPartDefinition.
The part definition has a container of \c A3DRiRepresentationItem objects.

For visualization workflows, the representation item is the data structure that is the most
interesting because it contains the tessellation. In order to get to this data of interest
one must traverse (recursively) all of the aforementioned data structures. And, since a part
can be shared by multiple instances in the assembly, the specific traversal path is important.
The traversal path determines "net properties", such as location, color, visibility, etc.
Figure 3 shows a specific path through the hierarchy. A ts3d::InstancePath is the perfect 
container to represent this ordered collection of objects.

![Figure 3. Bold lines indicating a specific path to a representation item instance](InstancePath.png)


\page access_page Data Access
\tableofcontents
\section access_challenge The Challenge
If you are familiar with the Exchange API, then you have almost certainly seen this pattern before:
\code
// Assume you have some product occurrence and want to get its contents...
A3DAsmProductOccurrence *po = getSomePO();

// First you must declare a struct to hold data
A3DAsmProductOccurrenceData po_data;

// Second, you must initialize the struct so it can be used
A3D_INITIALIZE_DATA(A3DAsmProductOccurrenceData, po_data);

// Then you can retrieve the data
A3DAsmProductOccurrenceGet( po, &po_data );

// And now you can use the data
partProcessingAlgorithm( po_data.m_pPart );

// Finally, you must free any dynamic resources by calling
A3DAsmProductOccurrenceGet( nullptr, &po_data );
\endcode
Most programmers would agree that this is verbose and error prone.
\section access_data_wrapper Concept: Wrapper Macros
The Exchange Toolkit provides a solution to this pattern by exposing the macro A3D_HELPERS( A3D_VOID_TYPE ).
This macro is expanded for many of the Exchange data types which results in a set of structs that can be used
to read data from the Exchange API in a more concise way. 

In order to make the concept more clear let's take a look at the following code snippet, which is _similar_ to the code
expansion of the macro A3D_HELPERS( A3DAsmModelFile ).

\code
namespace ts3d {
	struct A3DAsmModelFileWrapper {
		// Acquire resources on creation
		A3DAsmModelFileWrapper( A3DAsmModelFile *p ) {
			A3D_INITIALIZE_DATA( A3DAsmModelFileData, _d );
			if( p ) {
				A3DAsmModelFileGet( p, &_d );
			}
		}

		// Free resources on destroy
		~A3DAsmModelFileWrapper( A3DAsmModelFile *p ) {
			A3DAsmModelFileGet( nullptr, &_d );
		}

		// Concise data access
		A3DAsmModelFileData *operator->( void ) {
			return &_d;
		}

		// Convenience function for reassignment
		void reset( A3DAsmModelFile *p ) {
			A3DAsmModelFileGet(nullptr, &_d );
			if( p ) {
				A3DAsmModelFileGet( p, &_d );
			}
		}

		A3DAsmModelFileData _d;
	};
}
\endcode

With this implementation, we now have easy access to the data from the Exchange API.
If we rewrite the \c doSomething code from above, it might look like this:
\code
// Assume you have some product occurrence and want to get its contents...
A3DAsmProductOccurrence *po = getSomePO();

// Declare the wrapper for concise access to the Exchange Data
ts3d::A3DAsmProductOccurrenceWrapper d( po );

// And now you can use the data
partProcessingAlgorithm( d->m_pPart );
\endcode

Or, if you want to go crazy with concise code, simply write:
\code
// A little ugly, but could be one line!
partProcessingAlgorithm( ts3d::A3DAsmProductOccurrentWrapper( getSomePO() )->m_pPart );
\endcode

\sa wrappers

\section instance_section Concept: Instance
The class ts3d::Instance provides additional functionality for computing "net attributes" that
are based on a specific ts3d::InstancePath. 

To understand this better, lets consider the specific example of a part that is instanced
multple times in a model. A bolt is a great example of this because one bolt size is often 
used throughout a model, with each instance having a different world position.

The world position of each bolt instance is determined by the nodes of the assembly tree that
contain it. Each node of the assembly tree imparts a local transformation, and once reaching
the leaf node of the product structure, you arrive at a part instance of the bolt with some
final accumulated transform.

Without the help of the Exchange Toolkit, one would have to write recursive code to traverse
the assembly hierarchy. At each node of the traversal, you must obtain the node's transform
and accumulate the transform with those previously encountered. To further complicate this
task, \c A3DAsmProductOccurrence objects store their transform in two different ways.

The ts3d::Instance class makes this task easier when used with the function 
ts3d::getNetMatrix(). Similarly, there are several attributes whose final (or "net")
values are determined by the path taken through the assembly hierarchy to arrive at a
particular leaf node.

Coupling this class with the Traversal functionality from exchange, you can easily obtain
net attributes from individual parts by writing the following code:
\code
auto const parts = ts3d::getLeafInstances( loader.m_psModelFile, kA3DTypeAsmPartDefinition );
for( auto const part_path : parts ) {
	ts3d::Instance part_instance( part_path );
	std::cout << "Net Matrix: " << ts3d::getNetMatrix( part_instance );
}
\endcode

\note ts3d::getNetMatrix() returns a ts3d::MatrixType, which is defined in the
\ref eigen_bridge.

\section Arrays

The Exchange API often contains C-style arrays. The struct containing the array will typically
have two data members, one for the pointer and another for the size of the array.

For convenience, the Exchange Toolkit provides the function ts3d::toVector for converting these arrays to
std::vector objects.

As an example, the traditional implementation:
\code
// Declare
A3DAsmProductOccurrenceData d;

// Initialize
A3D_INITIALIZE_DATA( A3DAsmProductOccurrenceData, d );

// Get
A3DAsmProductOccurrenceGet( po, &d );

// C-style Loop
for( auto idx = 0u; idx < d.m_uiPOccurrenceSize; ++idx ) {
	doSomethingWithChild( d.m_ppPOccurrences[idx] );
}

// Free
A3DAsmProductOccurrenceGet( nullptr, &d );
\endcode
Can be rewritten as:
\code
// Use the data access wrapper
ts3d::A3DAsmProductOccurrenceWrapper d( po );

// C++ style loop
for( auto const child_po : ts3d::toVector( d->m_ppPOccurrences, d->m_uiPOccurrencesSize ) ) {
	doSomethingWithChild( child_po );
}
\endcode

\section Tessellation
The Exchange API provides access to a tessellated representation of data in the form of
triangles, triangle strips and triangle fans. There are variations of the form this data
takes depending on the presence of per-vertex normal vectors, or texture coordinates.
This variation results in about 12 different cases for parsing the tessellation.

Many tessellation-based use cases are concerned with triangle primitives only. Fans and
strips must be decomposed, along with normal vectors and texture coordinates. This
simplification of the Exchange data set can lead to confusion and is indeed error prone.

To address this challenge, the Exchange Toolkit provides some tools and objects making
access to an index mesh much easier.

The class ts3d::RepresentationItemInstance is the entry point to obtaining the simplified
tessellation data. Since represenation items contain the tessellation, this class requires
a ts3d::InstancePath with a leaf node type that is a represenation item. Once constructed,
used the method ts3d::RepresentationItemInstance::getTessellation() to obtain the data.

\subsection Faces
The Exchange toolkit provides an abstraction that simplifies access to the triangles that
make up a topological face. The class that provides this functionality is ts3d::Tess3DInstance.
This is a concrete implementation of ts3d::TessBaseInstance returned from the call to
ts3d::RepresentationItemInstance::getTessellation(). From this object you can obtain a 
ts3d::TessFaceDataHelper object for each face.

Refer to this snippet of code extracted from [examples/obj/main.cpp](@ref example_obj) as an 
example of how this functionality can be used. This code writes the tessellation data to an
OBJ file. Note the use of ts3d::Instance::getNetShow() and ts3d::getNetMatrix().

\snippet obj/main.cpp Generate an OBJ file

\subsection Edges
ts3d::TessFaceDataHelper provides a method for obtaining the loops of edges associated with the
topological face it is associated with. ts3d::TessFaceDataHelper::loops() returns an ordered
collection of ts3d::TessFaceDataHelper::TessLoop objects. Each \c TessLoop contains an ordered
collection of ts3d::TessFaceDataHelper::TessEdge objects. Each \c TessEdge contains a visibility
flag, and an order collection of index values for the points of the polyline representing the
edge.

\sa \ref example_compare_brep_tess


\subsection Wires
\todo Implement and test wire tessellation objects
\note This implementation is incomplete!

\page examples Examples
\tableofcontents
All of the example code snippets found below are extracted from the \c examples folder.
\attention The sample code provided here and in the \c examples folder is provided as-is. You are
free to use it and adapt it as needed.

\section example_attrib Attaching attributes to B-Rep faces and edges
This snippet was extracted from <tt>examples/attrib/main.cpp</tt>.
\snippet attrib/main.cpp Attaching attributes to B-Rep faces and edges
\section example_bom Constructing a Bill of Materials
This snippet was extracted from <tt>examples/bom/main.cpp</tt>.
\snippet bom/main.cpp Constructing a BOM
\section example_compare_brep_tess Comparing tessellation to B-Rep
This snippet was extracted from <tt>examples/compare_brep_tess/main.cpp</tt>.
\snippet compare_brep_tess/main.cpp Compare tessellation to b-rep
\section example_pmi_linked_items How to access Markup/PMI Linked Items
This snippet was extracted from <tt>examples/pmi_linked_items/main.cpp</tt>.
\snippet pmi_linked_items/main.cpp Dump markup linked items
\section example_wire_body_curve_types Print curve types that make up a wire body
This snippet was extract from <tt>examples/wire_body_curve_types/main.cpp</tt>.
\snippet wire_body_curve_types/main.cpp Print wire body curve types
\section example_obj Write an OBJ file
This snippet was extract from <tt>examples/obj/main.cpp</tt>.
\snippet obj/main.cpp Generate an OBJ file
\section example_print_structure Print the product structure
These snippers were extracted from <tt>examples/print_structure/main.cpp</tt>
\snippet print_structure/main.cpp Print object name and recurse
This function is used in the body of main as follows.
\snippet print_structure/main.cpp Load model and print structure

\defgroup traversal Product Traversal
\brief Easily obtain child nodes in the Exchange data model based on object type.
\sa \ref traversal_page

\defgroup access Data Access
\brief More easily access data inside the Exchange data model.
\sa \ref access_page

\defgroup wrappers Data Access Wrappers
\brief This is a complete list of data access wrappers. Every object in HOOPS Exchange
with a typename matching A3D[a-zA-Z0-9]+Data that has a corresponding A3D[a-zA-Z0-9]+Get
has a wrapper entry below.
\ingroup access

\defgroup eigen_bridge Eigen Bridge
\brief Translate Exchange objects into Eigen objects to make matrix math easier and more reliable.

\namespace ts3d
\brief The ts3d namespace is used to contain all Exchange Toolkit functionality.

*/

#include <vector>
#include <set>
#include <unordered_map>
#include <functional>
#include <memory>
#include <algorithm>
#include <iterator>
#include <iostream>

#ifdef _MSC_VER
#pragma warning(push)
#pragma warning(disable : 4503)
#endif

namespace ts3d {
    /*!
     \class CheckResult
     \brief This class is used to log calls to the Exchange API.
     
     Information about each call is recorded when you use the macro
     \c CheckResult
     */
    class CheckResult {
    public:
        /*! \brief Gets the global instances of the CheckResult object.
         The returned object can be used to examine information about the
         most recent call to an Exchange API invoked by the \c CheckResult
         macro.
         */
        static CheckResult &instance( void ) {
            static CheckResult _instance;
            return _instance;
        }

        /*! \brief Sets the callback function that is invoked when an call is made
         and the result value is not \c A3D_SUCCESS. The default implementation
         writes the function, file, line and status codes to std::cerr.
         */
        void setFailureCallback( std::function<bool(CheckResult const&)> failure_cb ) {
            _failureCallback = failure_cb;
        }
        
        /*! \brief Gets the filename where the last call was invoked from.
         */
        std::string const &file( void ) const {
            return _file;
        }
        
        /*! \brief Gets the line number where the last call was invoked from.
         */
        int const &line( void ) const {
            return _line;
        }
        
        /*! \brief Gets the stringified representation of the last function call.
         */
        std::string const &fn( void ) const {
            return _fn;
        }
        
        /*! \brief Gets the return code resulting from the last function call.
         */
        A3DStatus const &result( void ) const {
            return _result;
        }
        
        
        /*! \brief Used internally by the \c CheckResult macro to log a function call.
         \internal
         */
        bool _record( std::string const file, int const line_no, std::string const fn, A3DStatus const result ) {
            _file = file;
            _line = line_no;
            _fn = fn;
            _result = result;
            if( _result != A3D_SUCCESS && _failureCallback ) {
                return _failureCallback(*this);
            }
            return A3D_SUCCESS == _result;
        }
        
    private:
        CheckResult( void ) {}
        CheckResult( CheckResult const &other ) = delete;
        
        std::string _file;
        int _line = 0;
        std::string _fn;
        A3DStatus _result = A3D_SUCCESS;
        std::function<bool(CheckResult const&)> _failureCallback = [](ts3d::CheckResult const &r ) {
            std::string const error_string = A3DMiscGetErrorMsg( r.result() );
            std::cerr << "API FAILURE: " << r.fn() << " [" << r.file() << ":" << r.line() << "] == " << error_string << "(" << r.result() << ")" << std::endl;
            return false;
        };

    };
}

/*!
 \brief If you wrap all of your Exchange API calls in this macro,
 information about the call is recorded in the object \c ts3d::CheckResult::instance().
 You can configure a default handler for when the result is not equal to A3D_SUCCESS.
 */
#define CheckResult( f ) \
    ts3d::CheckResult::instance()._record( __FILE__, __LINE__, #f, f )

/*! 
 * \brief This macro is used to define a struct that can be used to
 * more easily obtain and access the Exchange data object's member
 * variables. 
 * \sa For a documented interface of this macro expansion, see the
 * sample expansion ts3d::A3DRootBaseWrapper.
 * \ingroup access
 */

#define A3D_HELPERS( A3D_VOID_TYPE ) \
namespace ts3d {\
/*! \struct A3D_VOID_TYPE ## Wrapper */ \
/*! \ingroup wrappers */ \
/*! \brief Provides a wrapper for accessing \c A3D_VOID_TYPE ## Data. */ \
struct A3D_VOID_TYPE ## Wrapper { \
    \
    /*! \brief Alias for the data type */ \
    using DataType = A3D_VOID_TYPE ## Data; \
    \
    /*! \brief Constructs a wrapper, initializing the data storage with values obtained using the provided pointer and \c A3DRootBaseGet. */\
    /*!  This can be a \c nullptr, in which case the \c A3DRootBaseData struct is initialized but not populated. */ \
    A3D_VOID_TYPE ## Wrapper( A3D_VOID_TYPE *ntt = nullptr ) { \
        A3D_INITIALIZE_DATA( A3D_VOID_TYPE ## Data, _d ); \
        if( ntt ) A3D_VOID_TYPE ## Get( ntt, &_d ); \
    } \
    \
    /*! \brief The destructor is implemented to call <tt>A3D_VOID_TYPE ## Get( nullptr, &_d )</tt> to ensure dynamic resources are freed. */ \
    ~A3D_VOID_TYPE ## Wrapper( void ) { \
        A3D_VOID_TYPE ## Get( nullptr, &_d ); \
    } \
    \
    /*! \brief Const data access to \c A3D_VOID_TYPE ## Data. */ \
    DataType const *operator->() const { \
        return &_d; \
    } \
    \
    /*! \brief Non-const data access to \c A3D_VOID_TYPE ## Data. */ \
    /*! \note If you modify the data and expect the underlying Exchange data model to be updated, you must explicitly call the correct \c Create or \c Set function in the Exchange API. This wrapper does not provide write capability. */ \
    /*! \todo Implement write capability? */ \
    DataType *operator->() { \
        return &_d; \
    } \
    \
    /*!  \brief Resets internal data to values obtained from the provided pointer. */ \
    /*!  Calling this function will free dynamic resources as needed prior to obtaining new values in the struct.
    If a \c nullptr is provided, the data is not explicitly changed and may reflect old values. */ \
    void reset( A3D_VOID_TYPE *ntt ) { \
        A3D_VOID_TYPE ## Get( nullptr, &_d ); \
        if( ntt ) A3D_VOID_TYPE ## Get( ntt, &_d ); \
    }\
    \
    /*!  \brief Data storage */ \
    DataType _d; \
    }; \
}

A3D_HELPERS(A3DAsmFilter)
A3D_HELPERS(A3DAsmModelFile)
A3D_HELPERS(A3DAsmPartDefinition)
A3D_HELPERS(A3DAsmProductOccurrence)
A3D_HELPERS(A3DCrvBlend02Boundary)
A3D_HELPERS(A3DCrvCircle)
A3D_HELPERS(A3DCrvComposite)
A3D_HELPERS(A3DCrvEllipse)
A3D_HELPERS(A3DCrvEquation)
A3D_HELPERS(A3DCrvHelix)
A3D_HELPERS(A3DCrvHyperbola)
A3D_HELPERS(A3DCrvIntersection)
A3D_HELPERS(A3DCrvLine)
A3D_HELPERS(A3DCrvNurbs)
A3D_HELPERS(A3DCrvOffset)
A3D_HELPERS(A3DCrvOnSurf)
A3D_HELPERS(A3DCrvParabola)
A3D_HELPERS(A3DCrvPolyLine)
A3D_HELPERS(A3DCrvTransform)
A3D_HELPERS(A3DDrawingBlockBasic)
A3D_HELPERS(A3DDrawingBlockOperator)
A3D_HELPERS(A3DDrawingClipFrame)
A3D_HELPERS(A3DDrawingCurve)
A3D_HELPERS(A3DDrawingFilledArea)
A3D_HELPERS(A3DDrawingModel)
A3D_HELPERS(A3DDrawingPicture)
A3D_HELPERS(A3DDrawingSheet)
A3D_HELPERS(A3DDrawingSheetFormat)
A3D_HELPERS(A3DDrawingVertices)
A3D_HELPERS(A3DDrawingView)
A3D_HELPERS(A3DFRMFeature)
A3D_HELPERS(A3DFRMFeatureLinkedItem)
A3D_HELPERS(A3DFRMFeatureTree)
A3D_HELPERS(A3DFRMParameter)
A3D_HELPERS(A3DGlobal)
A3D_HELPERS(A3DGraphAmbientLight)
A3D_HELPERS(A3DGraphCamera)
A3D_HELPERS(A3DGraphDirectionalLight)
A3D_HELPERS(A3DGraphPointLight)
A3D_HELPERS(A3DGraphSceneDisplayParameters)
A3D_HELPERS(A3DGraphSpotLight)
A3D_HELPERS(A3DGraphTextureTransformation)
A3D_HELPERS(A3DGraphics)
A3D_HELPERS(A3DHLRRepresentationItem)
A3D_HELPERS(A3DMDDimensionCombinedToleranceFormat)
A3D_HELPERS(A3DMDDimensionExtentionLine)
A3D_HELPERS(A3DMDDimensionExtremity)
A3D_HELPERS(A3DMDDimensionForeshortened)
A3D_HELPERS(A3DMDDimensionFunnel)
A3D_HELPERS(A3DMDDimensionLine)
A3D_HELPERS(A3DMDDimensionLineSymbol)
A3D_HELPERS(A3DMDDimensionSecondPart)
A3D_HELPERS(A3DMDDimensionSimpleToleranceFormat)
A3D_HELPERS(A3DMDDimensionValue)
A3D_HELPERS(A3DMDDimensionValueFormat)
A3D_HELPERS(A3DMDFCFDraftingRow)
A3D_HELPERS(A3DMDFCFDrawingRow)
A3D_HELPERS(A3DMDFCFIndicator)
A3D_HELPERS(A3DMDFCFRowDatum)
A3D_HELPERS(A3DMDFCFToleranceValue)
A3D_HELPERS(A3DMDFCProjectedZone)
A3D_HELPERS(A3DMDFCTolerancePerUnit)
A3D_HELPERS(A3DMDFCValue)
A3D_HELPERS(A3DMDFeatureControlFrame)
A3D_HELPERS(A3DMDLeaderDefinition)
A3D_HELPERS(A3DMDLeaderSymbol)
A3D_HELPERS(A3DMDMarkupLeaderStub)
A3D_HELPERS(A3DMDPosition2D)
A3D_HELPERS(A3DMDPosition3D)
A3D_HELPERS(A3DMDPositionReference)
A3D_HELPERS(A3DMDTextPosition)
A3D_HELPERS(A3DMDTextProperties)
A3D_HELPERS(A3DMDToleranceSize)
A3D_HELPERS(A3DMDToleranceSizeValue)
A3D_HELPERS(A3DMarkupBalloon)
A3D_HELPERS(A3DMarkupCoordinate)
A3D_HELPERS(A3DMarkupDatum)
A3D_HELPERS(A3DMarkupDefinition)
A3D_HELPERS(A3DMarkupDimension)
A3D_HELPERS(A3DMarkupFastener)
A3D_HELPERS(A3DMarkupGDT)
A3D_HELPERS(A3DMarkupLineWelding)
A3D_HELPERS(A3DMarkupLocator)
A3D_HELPERS(A3DMarkupMeasurementPoint)
A3D_HELPERS(A3DMarkupRichText)
A3D_HELPERS(A3DMarkupRoughness)
A3D_HELPERS(A3DMarkupSpotWelding)
A3D_HELPERS(A3DMarkupText)
A3D_HELPERS(A3DMathFct1DArctanCos)
A3D_HELPERS(A3DMathFct1DCombination)
A3D_HELPERS(A3DMathFct1DFraction)
A3D_HELPERS(A3DMathFct1DPolynom)
A3D_HELPERS(A3DMathFct1DTrigonometric)
A3D_HELPERS(A3DMathFct3DLinear)
A3D_HELPERS(A3DMathFct3DNonLinear)
A3D_HELPERS(A3DMiscAttribute)
A3D_HELPERS(A3DMiscCartesianTransformation)
A3D_HELPERS(A3DMiscCascadedAttributes)
A3D_HELPERS(A3DMiscEntityReference)
A3D_HELPERS(A3DMiscGeneralTransformation)
A3D_HELPERS(A3DMiscMarkupLinkedItem)
A3D_HELPERS(A3DMiscReferenceOnCsysItem)
A3D_HELPERS(A3DMiscReferenceOnTess)
A3D_HELPERS(A3DMiscReferenceOnTopology)
A3D_HELPERS(A3DMkpAnnotationItem)
A3D_HELPERS(A3DMkpAnnotationReference)
A3D_HELPERS(A3DMkpAnnotationSet)
A3D_HELPERS(A3DMkpLeader)
A3D_HELPERS(A3DMkpMarkup)
A3D_HELPERS(A3DMkpRTFField)
A3D_HELPERS(A3DMkpView)
A3D_HELPERS(A3DRiBrepModel)
A3D_HELPERS(A3DRiCoordinateSystem)
A3D_HELPERS(A3DRiCurve)
A3D_HELPERS(A3DRiDirection)
A3D_HELPERS(A3DRiPlane)
A3D_HELPERS(A3DRiPointSet)
A3D_HELPERS(A3DRiPolyBrepModel)
A3D_HELPERS(A3DRiPolyWire)
A3D_HELPERS(A3DRiRepresentationItem)
A3D_HELPERS(A3DRiSet)
A3D_HELPERS(A3DRootBase)
A3D_HELPERS(A3DRootBaseWithGraphics)
A3D_HELPERS(A3DSurfBlend01)
A3D_HELPERS(A3DSurfBlend02)
A3D_HELPERS(A3DSurfBlend03)
A3D_HELPERS(A3DSurfCone)
A3D_HELPERS(A3DSurfCylinder)
A3D_HELPERS(A3DSurfCylindrical)
A3D_HELPERS(A3DSurfExtrusion)
A3D_HELPERS(A3DSurfFromCurves)
A3D_HELPERS(A3DSurfNurbs)
A3D_HELPERS(A3DSurfOffset)
A3D_HELPERS(A3DSurfPipe)
A3D_HELPERS(A3DSurfPlane)
A3D_HELPERS(A3DSurfRevolution)
A3D_HELPERS(A3DSurfRuled)
A3D_HELPERS(A3DSurfSphere)
A3D_HELPERS(A3DSurfTorus)
A3D_HELPERS(A3DSurfTransform)
A3D_HELPERS(A3DTess3D)
A3D_HELPERS(A3DTess3DWire)
A3D_HELPERS(A3DTessBase)
A3D_HELPERS(A3DTessMarkup)
A3D_HELPERS(A3DTopoBody)
A3D_HELPERS(A3DTopoBrepData)
A3D_HELPERS(A3DTopoCoEdge)
A3D_HELPERS(A3DTopoConnex)
A3D_HELPERS(A3DTopoContext)
A3D_HELPERS(A3DTopoEdge)
A3D_HELPERS(A3DTopoFace)
A3D_HELPERS(A3DTopoLoop)
A3D_HELPERS(A3DTopoMultipleVertex)
A3D_HELPERS(A3DTopoShell)
A3D_HELPERS(A3DTopoSingleWireBody)
A3D_HELPERS(A3DTopoUniqueVertex)
A3D_HELPERS(A3DTopoWireEdge)



namespace ts3d {
    /*! \brief This function can be used to more easily construct
     * a vector of objects.
     * \ingroup access
     */
    template<typename T, typename S>
    std::vector<T> toVector( T *d, S const &sz ) {
        return std::vector<T>( d, d+sz );
    }
}

namespace {
    inline std::pair<A3DBool, double> getUnitFromPO( A3DAsmProductOccurrence *po ) {
        if( nullptr == po ) {
            return std::make_pair(static_cast<A3DBool>( false ), 0. );
        }
    
        ts3d::A3DAsmProductOccurrenceWrapper d( po );
        
        if(!d->m_bUnitFromCAD && nullptr != d->m_pPrototype ) {
            return getUnitFromPO( d->m_pPrototype );
        }
        
        return std::make_pair( d->m_bUnitFromCAD, d->m_dUnit );
    }
    
<<<<<<< HEAD
    inline double getUnitFactor( std::vector<A3DAsmProductOccurrence*> const &pos ) {
=======
#pragma warning(push)
#pragma warning(disable: 4702)    
    double getUnitFactor( std::vector<A3DAsmProductOccurrence*> const &pos ) {
>>>>>>> f96764fc
        for( auto po : pos ) {
            auto po_unit = getUnitFromPO( po );
            if(po_unit.first) {
                return po_unit.second;
            } else {
                ts3d::A3DAsmProductOccurrenceWrapper d( po );
                auto const child_pos = ts3d::toVector( d->m_ppPOccurrences, d->m_uiPOccurrencesSize );
                return getUnitFactor( child_pos );
            }
        }
        return -1.;
    }
#pragma warning(pop)
}

namespace ts3d {
    /*! \brief Used to abstract an ordered collection of Exchange objects.
     *  \ingroup access
     */
    using EntityArray = std::vector<A3DEntity*>;

    /*! \brief Used to absract an unordered collection of unique Exchange objects.
     *  \ingroup access
     */
    using EntitySet = std::set<A3DEntity*>;
    
    /*! \brief Check if type is Ri or derived Ri type
     *  \ingroup access
     */
    static inline bool isRepresentationItem( A3DEEntityType const &t ) {
        return (kA3DTypeRiRepresentationItem == t ||
                kA3DTypeRiSet == t ||
                kA3DTypeRiCurve == t ||
                kA3DTypeRiPlane == t ||
                kA3DTypeRiPointSet == t ||
                kA3DTypeRiPolyWire == t ||
                kA3DTypeRiPolyBrepModel == t ||
                kA3DTypeRiBrepModel == t ||
                kA3DTypeRiDirection == t);
    }

    /*! \brief Check if type is TessBase or derived TessBase type
     *  \ingroup access
     */
    static inline bool isTessBase( A3DEEntityType const &t ) {
        return (kA3DTypeTessBase == t ||
                kA3DTypeTess3D == t ||
                kA3DTypeTess3DWire == t ||
                kA3DTypeTessMarkup == t);
    }

    /*! \brief Check if type is A3DMkpAnnotationEntity or derived type
        \ingroup access
     */
    static inline bool isAnnotationEntity( A3DEEntityType const &t ) {
        return (kA3DTypeMkpAnnotationItem == t ||
                kA3DTypeMkpAnnotationSet == t ||
                kA3DTypeMkpAnnotationReference == t);
    }

    /*! \brief Check if type is A3DMkpMarkup or derived type
     \ingroup access
     */
    static inline bool isMarkup( A3DEEntityType const &t ) {
        return (kA3DTypeMDPosition2D == t ||
                kA3DTypeMDPosition3D == t ||
                kA3DTypeMDPositionReference == t ||
                kA3DTypeMarkupCoordinate == t ||
                kA3DTypeMarkupText == t ||
                kA3DTypeMDTextPosition == t ||
                kA3DTypeMarkupRichText == t ||
                kA3DTypeMarkupDimension == t ||
                kA3DTypeMarkupDatum == t ||
                kA3DTypeMarkupGDT == t ||
                kA3DTypeMarkupRoughness == t ||
                kA3DTypeMarkupBalloon == t ||
                kA3DTypeMarkupFastener == t ||
                kA3DTypeMarkupLocator == t ||
                kA3DTypeMarkupMeasurementPoint == t ||
                kA3DTypeMarkupLineWelding == t ||
                kA3DTypeMarkupSpotWelding == t);
    }

    /*! \brief A simple wrapper to allow use inline without having to
     * declare a temporary variable to the return value.
     *  \ingroup access
     */
    static inline A3DEEntityType getEntityType( A3DEntity *ntt ) {
        auto result = kA3DTypeUnknown;
        if( nullptr != ntt ) {
            A3DEntityGetType( ntt, &result );
        }
        return result;
    }
    
    /*! \brief Can be used by functions offering an option to obtain
     *  an attribute from a product occurrence or its prototype.
     *  \ingroup access
     *  \private
     */
    enum class PrototypeOption {
        /*! \brief Consider the prototype if attribute doesn't exist. */
        Use,
        /*! \brief Do not consider the prototype if attribute doesn't exist. */
        DoNotUse
    };

    /*! \brief Gets a part definition from a product occurrence, optionally
     * using recursion to query the prototype.
     * \internal
     */
    static inline A3DAsmPartDefinition *getPartDefinition( A3DAsmProductOccurrence *po, PrototypeOption const &opt = PrototypeOption::Use ) {
        if( nullptr == po ) {
            return nullptr;
        }
        A3DAsmProductOccurrenceWrapper d( po );
        return d->m_pPart ? d->m_pPart : (opt == PrototypeOption::Use ? getPartDefinition( d->m_pPrototype, opt ) : nullptr );
    }

    /*! \brief Gets the child product occurrences from a parent, optionally using recursion to query the prototype.
     \internal
     */
    static inline EntityArray getProductOccurrences( A3DAsmProductOccurrence *po, PrototypeOption const &opt = PrototypeOption::Use ) {
        if( nullptr == po ) {
            return EntityArray();
        }
        
        A3DAsmProductOccurrenceWrapper d( po );
        return d->m_uiPOccurrencesSize != 0 ? toVector( d->m_ppPOccurrences, d->m_uiPOccurrencesSize ) : (opt == PrototypeOption::Use ? getProductOccurrences( d->m_pPrototype, opt ) : EntityArray() );
    }

    /*! \brief Obtains the unit scaling factor (units/mm)
     *  for a given input model file.
     *  \ingroup access
     */
    static inline double getUnit( A3DAsmModelFile *modelFile ) {
        A3DAsmModelFileWrapper d( modelFile );
        return d->m_bUnitFromCAD ? d->m_dUnit : getUnitFactor( toVector( d->m_ppPOccurrences, d->m_uiPOccurrencesSize ) );
    }
}

/*! \brief This is used to indicate _all_ vertex types
 *  \internal */
#define kA3DTypeTopoVertex static_cast<A3DEEntityType>(kA3DTypeTopo + 18)

/*! \brief This is used to indicate _all_ markup types
 *  \internal */
#define kA3DTypeMkpAnnotationEntity static_cast<A3DEEntityType>(kA3DTypeMkp + 7)



namespace ts3d {
    /*!
     * \brief The InstancePath type is used to identify a particular path through the
     * hierarchy of Exchange objects to reach a particular entity. 
     * The path to an entity is important because it provides additional context for how
     * attributes and behaviors of the leaf nodes should be presented.
     * EntityArray is an alias for a standard container of A3DEntity* values.
     * \ingroup traversal
     */
    using InstancePath = EntityArray;

    
    /*! \brief Used as a collection of InstancePath objects. When you ask for
     * all leaf nodes of a particular leaf node type, the result is stored in
     * an InstancePathArray. See getLeafInstances
     * \ingroup traversal
     */
    using InstancePathArray = std::vector<InstancePath>;

    /*! \brief Returns an array of instance paths, each with a leaf entity type
     * corresponding to \c leaf_type. 
     * 
     * The top level object provided by the parameter
     * \c owner is traversed (recursively as needed) to obtain all leaf instances.
     * Each instance path in the returned instance path array will be unique, however
     * there may be multiple paths that lead to the same object. This occurs when
     * a part is shared by multiple assemblies. If your workflow requires unique
     * leaf entities (such as parts) and an array of instances paths that lead to each child, use the
     * function getUniqueLeafEntities() instead.
     * \param owner The top level object to begin traversal.
     * \param leaf_type The type of child node to look for.
     * \return A collection of instance path objects which define a specific path.
     * through the object hierarchy, beginning with the specified \c owner. The final
     * object in each array will be of type \c leaf_type.
     * \ingroup traversal
     */
    static InstancePathArray getLeafInstances( A3DEntity *owner, A3DEEntityType const &leaf_type );

    /*! \private */
    static inline EntitySet getUniqueParts( A3DAsmModelFile *modelFile );

    /*! \brief Used for looking up instance path for a given unique child.
     * \ingroup traversal
     */
    using InstancePathMap = std::unordered_map<A3DEntity*, InstancePathArray>;

    /*! \brief Returns a set of \c A3DEntity pointers that are unique leaf entities
     * of type leaf_type of the provided owner. 
     * \param owner A pointer to a top level object which will be traversed.
     * \param leaf_type The type of child object that should be searched for.
     * \return A set of all unique leaf entities of type \c leaf_type.
     * \ingroup traversal
     */
    static inline EntitySet getUniqueLeafEntities( A3DEntity *owner, A3DEEntityType const &leaf_type );

    /*! \deprecated Please use getUniqueLeafEntities instead.
     */
    static inline EntitySet getUniqueChildren( A3DEntity *owner, A3DEEntityType const &leaf_type ) {
        return getUniqueLeafEntities( owner, leaf_type );
    }

    /*! \brief Returns a set of \c A3DEntity pointers that are unique leaf entities and all the instance paths referencing each child.
     * \param owner A pointer to a top level object which will be traversed.
     * \param leaf_type The type of child object that should be searched for.
     * \param instance_path_map A map containing the collection for all paths referencing each unique child occurrence.
     * \return A set of all unique leaf entities of type \c leaf_type. The values from this set should be used to
     * obtain the referencing paths from the \c instance_path_map.
     * \ingroup traversal
     */
    static inline EntitySet getUniqueLeafEntities( A3DEntity *owner, A3DEEntityType const &leaf_type, InstancePathMap &instance_path_map );

    /*! \deprecated Please use getUniqueLeafEntities instead
     */
    static inline EntitySet getUniqueChildren( A3DEntity *owner, A3DEEntityType const &leaf_type, InstancePathMap &instance_path_map ) {
        return getUniqueLeafEntities( owner, leaf_type, instance_path_map );
    }

    /*! \brief Easily obtain a subset of an InstancePath with a final node of a specific type.
     *  \param instance_path The instance path to obtain the parent for
     *  \param owner_type The type of owner to search for
     *  \return An instance path whose last object is of type \c owner_type. Or empty if to owning type is found.
     *  \ingroup traversal
     */
    static inline InstancePath getOwningInstance( InstancePath const &instance_path, A3DEEntityType const &owner_type );

    /*! \brief Gets all immediate children (if any) of a specified type from a parent object
     \param parent Object that will be queried to obtain children
     \param child_type The types of the child objects desired
     \return An ordered collection of child objects of type \c child_type
     \ingroup traversal
     */
    static inline EntityArray getChildren( A3DEntity *parent, A3DEEntityType const &child_type );

}


namespace std {
    /*! \private */
    template <> struct hash<A3DEEntityType> {
        size_t operator()(A3DEEntityType const& s) const noexcept {
            return s;
        }
    };
    template<>  struct hash<ts3d::InstancePath> {
        size_t operator()(ts3d::InstancePath const &i ) const noexcept {
            auto seed = i.size();
            auto const magic_number = reinterpret_cast<size_t>( A3DAsmModelFileGet );
            for( auto &ntt : i ) {
                seed ^= reinterpret_cast<size_t>( ntt ) + magic_number + (seed << 6) + (seed >>2 );
            }
            return seed;
        }
    };
}

namespace {
    using namespace ts3d;
    using TypeSet = std::set<A3DEEntityType>;
    using TypePath = std::vector<A3DEEntityType>;
    using TypePathArray = std::vector<TypePath>;

    // Function object that can be invoked to obtain an EntityArray
    // of the child objects
    using GetterFunction = std::function<EntityArray (A3DEntity*)>;

    // The GetterMap is used to look up a getter function for a
    // particular child object type
    using GetterMap = std::unordered_map<A3DEEntityType, GetterFunction>;

    // The GetterMapsByType is used to look up a GetterMap for a
    // particular owning object type
    using GetterMapsByType = std::unordered_map<A3DEEntityType, GetterMap>;
    
    // This is the static instance of a GetterMapsByType. It is
    // initialized with parent type to { child type } hash, and
    // for each child type it contains a function object for
    // obtaining the children of that type. See the typedef
    // statements above to better understand the initializer
    // syntax.
    static GetterMapsByType _getterMapByType = {
        {   // an entry in GetterMapsByType
            kA3DTypeAsmModelFile, // A3DEEntityType (owning object type)
            { // GetterMap
                { // an entry in GetterMap
                    kA3DTypeAsmProductOccurrence, // A3DEEntityType (child object type)
                    [](A3DEntity *ntt) {          // GetteFunction (function for getting children)
                        A3DAsmModelFileWrapper d( ntt );
                        return toVector( d->m_ppPOccurrences, d->m_uiPOccurrencesSize );
                    }
                }
            }
        },
        {
            kA3DTypeAsmProductOccurrence,
            {
                {
                    kA3DTypeAsmProductOccurrence,
                    [](A3DEntity *ntt) {
                        return getProductOccurrences( ntt, PrototypeOption::Use );
                    }
                },
                {
                    kA3DTypeAsmPartDefinition,
                    [](A3DEntity *ntt) {
                        auto const part_definition = getPartDefinition( ntt, PrototypeOption::Use );
                        return nullptr == part_definition ? EntityArray() : EntityArray( 1, part_definition );
                    }
                },
                {
                    kA3DTypeMkpView,
                    [](A3DEntity *ntt) {
                        A3DAsmProductOccurrenceWrapper d( ntt );
                        return toVector( d->m_ppViews, d->m_uiViewsSize );
                    }
                },
                {
                    kA3DTypeGraphCamera,
                    [](A3DEntity *ntt) {
                        A3DAsmProductOccurrenceWrapper d( ntt );
                        return toVector( d->m_ppCamera, d->m_uiCameraSize );
                    }
                },
                {
                    kA3DTypeMkpAnnotationEntity,
                    [](A3DEntity *ntt) {
                        A3DAsmProductOccurrenceWrapper d( ntt );
                        return toVector( d->m_ppAnnotations, d->m_uiAnnotationsSize );
                    }
                }
            }
        },
        {
            kA3DTypeAsmPartDefinition,
            {
                {
                    kA3DTypeRiRepresentationItem,
                    [](A3DEntity *ntt) {
                        A3DAsmPartDefinitionWrapper d( ntt );
                        return toVector( d->m_ppRepItems, d->m_uiRepItemsSize );
                    }
                },
                {
                    kA3DTypeMkpAnnotationEntity,
                    [](A3DEntity *ntt) {
                        A3DAsmPartDefinitionWrapper d( ntt );
                        return toVector( d->m_ppAnnotations, d->m_uiAnnotationsSize );
                    }
                },
                {
                    kA3DTypeMkpView,
                    []( A3DEntity *ntt) {
                        A3DAsmPartDefinitionWrapper d( ntt );
                        return toVector( d->m_ppViews, d->m_uiViewsSize );
                    }
                }
            }
        },
        {
            kA3DTypeRiRepresentationItem,
            {
                {
                    kA3DTypeRiRepresentationItem,
                    [](A3DEntity *ntt) {
                        if( kA3DTypeRiSet == getEntityType( ntt ) ) {
                            A3DRiSetWrapper d( ntt );
                            return toVector( d->m_ppRepItems, d->m_uiRepItemsSize );
                        }
                        return EntityArray();
                    }
                },
                {
                    kA3DTypeTopoBrepData,
                    [](A3DEntity *ntt) {
                        auto const ntt_type = getEntityType( ntt );
                        if( kA3DTypeRiBrepModel == ntt_type ) {
                            A3DRiBrepModelWrapper d( ntt );
                            return EntityArray( 1, d->m_pBrepData );
                        } else if( kA3DTypeRiPlane == ntt_type ) {
                            A3DRiPlaneWrapper d( ntt );
                            return EntityArray( 1, d->m_pBrepData );
                        }
                        return EntityArray();
                    }
                },
                {
                    kA3DTypeTopoSingleWireBody,
                    [](A3DEntity *ntt) {
                        if( kA3DTypeRiCurve == getEntityType( ntt ) ) {
                            A3DRiCurveWrapper d( ntt );
                            return EntityArray( 1, d->m_pBody );
                        }
                        return EntityArray();
                    }
                }
            }
        },
        {
            kA3DTypeTopoBrepData,
            {
                {
                    kA3DTypeTopoConnex,
                    [](A3DEntity *ntt) {
                        A3DTopoBrepDataWrapper d( ntt );
                        return toVector( d->m_ppConnexes, d->m_uiConnexSize );
                    }
                }
            }
        },
        {
            kA3DTypeTopoConnex,
            {
                {
                    kA3DTypeTopoShell,
                    [](A3DEntity *ntt) {
                        A3DTopoConnexWrapper d( ntt );
                        return toVector( d->m_ppShells, d->m_uiShellSize );
                    }
                }
            }
        },
        {
            kA3DTypeTopoShell,
            {
                {
                    kA3DTypeTopoFace,
                    [](A3DEntity *ntt) {
                        A3DTopoShellWrapper d( ntt );
                        return toVector( d->m_ppFaces, d->m_uiFaceSize );
                    }
                }
            }
        },
        {
            kA3DTypeTopoFace,
            {
                {
                    kA3DTypeTopoLoop,
                    [](A3DEntity *ntt) {
                        A3DTopoFaceWrapper d( ntt );
                        return toVector( d->m_ppLoops, d->m_uiLoopSize );
                    }
                }
            }
        },
        {
            kA3DTypeTopoLoop,
            {
                {
                    kA3DTypeTopoCoEdge,
                    [](A3DEntity *ntt) {
                        A3DTopoLoopWrapper d( ntt );
                        return toVector( d->m_ppCoEdges, d->m_uiCoEdgeSize );
                    }
                }
            }
        },
        {
            kA3DTypeTopoCoEdge,
            {
                {
                    kA3DTypeTopoEdge,
                    []( A3DEntity *ntt ) {
                        A3DTopoCoEdgeWrapper d( ntt );
                        return EntityArray( 1, d->m_pEdge );
                        
                    }
                }
            }
        },
        {
            kA3DTypeTopoEdge,
            {
                {
                    kA3DTypeTopoVertex,
                    []( A3DEntity *ntt ) {
                        A3DTopoEdgeWrapper d( ntt );
                        EntityArray result;
                        result.reserve( 2 );
                        result.push_back( d->m_pStartVertex );
                        result.push_back( d->m_pEndVertex );
                        return result;
                    }
                }
            }
        },
        {
            kA3DTypeTopoSingleWireBody,
            {
                {
                    kA3DTypeTopoWireEdge,
                    []( A3DEntity *ntt ) {
                        A3DTopoSingleWireBodyWrapper d( ntt );
                        return EntityArray( 1, d->m_pWireEdge );
                    }
                }
            }
        },
        {
            kA3DTypeMkpAnnotationEntity,
            {
                {
                    kA3DTypeMkpAnnotationEntity,
                    []( A3DEntity *ntt ) {
                        if( kA3DTypeMkpAnnotationSet == getEntityType( ntt ) ) {
                            A3DMkpAnnotationSetWrapper d( ntt );
                            return toVector( d->m_ppAnnotations, d->m_uiAnnotationsSize );
                        }
                        return EntityArray();
                    }
                },
                {
                    kA3DTypeMiscMarkupLinkedItem,
                    []( A3DEntity *ntt ) {
                        if( kA3DTypeMkpAnnotationReference == getEntityType( ntt ) ) {
                            A3DMkpAnnotationReferenceWrapper d( ntt );
                            return toVector( d->m_ppLinkedItems, d->m_uiLinkedItemsSize );
                        }
                        return EntityArray();
                    }
                },
                {
                    kA3DTypeMkpMarkup, // Base type, matches all markups
                    []( A3DEntity *ntt ) {
                        if( kA3DTypeMkpAnnotationItem == getEntityType( ntt ) ) {
                            A3DMkpAnnotationItemWrapper d( ntt );
                            return EntityArray( 1, d->m_pMarkup );
                        }
                        return EntityArray();
                    }
                }
            }
        },
        {
            kA3DTypeMkpMarkup,
            {
                {
                    kA3DTypeMiscMarkupLinkedItem,
                    []( A3DEntity *ntt ) {
                        A3DMkpMarkupWrapper d( ntt );
                        return toVector( d->m_ppLinkedItems, d->m_uiLinkedItemsSize );
                    }
                },
                {
                    kA3DTypeMkpLeader,
                    []( A3DEntity *ntt ) {
                        A3DMkpMarkupWrapper d( ntt );
                        return toVector( d->m_ppLeaders, d->m_uiLeadersSize );
                    }
                }
            }
        }
    };
    
    // For an entity type child_type, this function returns
    // a list of entity types that can contain the child type
    static inline TypeSet getPossibleParents( A3DEEntityType const &child_type ) {
        static std::unordered_map<A3DEEntityType, TypeSet> _cache;
        auto const it = _cache.find( child_type );
        if( std::end( _cache ) != it ) {
            return it->second;
        }
        
        TypeSet possible_parents;
        for( auto const owning_type_entry : _getterMapByType ) {
            auto const owning_type = owning_type_entry.first;
            for( auto const child_type_entry : owning_type_entry.second ) {
                if( child_type_entry.first == child_type ) {
                    possible_parents.insert( owning_type );
                    break;
                }
            }
        }
        _cache[child_type] = possible_parents;
        return possible_parents;
    }
    
    // Since some entity types "derived", this function is a helper
    // used to obtain a "base" type for entity_type
    static inline A3DEEntityType getBaseType( A3DEEntityType const &entity_type ) {
        auto base_type = entity_type;
        if( isRepresentationItem( entity_type ) ) {
            base_type = kA3DTypeRiRepresentationItem;
        } else if( isTessBase( entity_type ) ) {
            base_type = kA3DTypeTessBase;
        } else if( kA3DTypeTopoUniqueVertex == entity_type || kA3DTypeTopoMultipleVertex == entity_type ) {
            base_type = kA3DTypeTopoVertex;
        } else if( isAnnotationEntity( entity_type ) ) {
            base_type = kA3DTypeMkpAnnotationEntity;
        } else if( isMarkup( entity_type ) ) {
            base_type = kA3DTypeMkpMarkup;
        }
        return base_type;
    }
    
    // This function can be used to obtain a set of type paths where the parent type
    // and leaf child type values are both given. Each type path returned is one
    // possible way to traverse the Exchange data structures such that the beginning
    // entity type and ending entity type are equal to the input parameters.
    static TypePathArray getPossibleTypePaths( A3DEEntityType const &parent_type, A3DEEntityType const &child_type ) {
        
        // check to see if the given owner and child type values are present in the cache
        static std::unordered_map< A3DEEntityType, std::unordered_map< A3DEEntityType, TypePathArray >> _cache;
        auto const parent_type_it = _cache.find( parent_type );
        if(std::end( _cache ) != parent_type_it ) {
            auto const child_type_it = parent_type_it->second.find( child_type );
            if( std::end( parent_type_it->second ) != child_type_it ) {
                return child_type_it->second;
            }
        }
        
        // result is not present in the cache, so compute it
        TypePathArray type_paths;
        auto const possible_parents = getPossibleParents( child_type );
        if( std::end( possible_parents ) != possible_parents.find( parent_type ) ) {
            // child entity type is an immediate child of parent entity type
            TypePath type_path;
            type_path.push_back( parent_type );
            type_path.push_back( child_type );
            type_paths.push_back( type_path );
        } else {
            // child entity type is not an immediate child of parent entity type
            // so we must iterate over the list of all possible parent types
            // and for each of those parent types, examine up the ownership chain
            for( auto const intermediate_parent_type : possible_parents ) {
                if( intermediate_parent_type != child_type ) {
                    auto const intermediate_type_paths = getPossibleTypePaths( parent_type, intermediate_parent_type );
                    for( auto const intermediate_type_path : intermediate_type_paths ) {
                        type_paths.push_back( intermediate_type_path );
                        type_paths.back().push_back( child_type );
                    }
                }
            }
        }
        // augment the cache

        _cache[parent_type][child_type] = type_paths;
        return type_paths;
    }
    
    static ts3d::InstancePathArray getInstancePaths( A3DEntity *owner, TypePath const &type_path, ts3d::InstancePath const &instance_path = ts3d::InstancePath() )  {
        ts3d::InstancePathArray instance_paths;
        auto const owner_type = ts3d::getEntityType( owner );
        auto const owner_base_type = getBaseType( owner_type );
        auto const owner_decomposer_it = _getterMapByType.find( owner_base_type );
        auto base_instance_path = instance_path;
        base_instance_path.push_back( owner );

        if(std::end( _getterMapByType ) == owner_decomposer_it ) {
            if( type_path.size() == 1 && owner_base_type == type_path.back() ) {
                instance_paths.push_back( base_instance_path );
            }
            return instance_paths;
        }
        
        
        if( kA3DTypeAsmProductOccurrence == owner_base_type ) {
            auto const children = owner_decomposer_it->second[kA3DTypeAsmProductOccurrence]( owner );
            if( !children.empty() ) {
                for( auto child : children ) {
                    auto const child_instance_paths = getInstancePaths( child, type_path, base_instance_path );
                    std::copy( child_instance_paths.begin(), child_instance_paths.end(), std::back_inserter( instance_paths ) );
                }
            }
        } else if( kA3DTypeRiSet == owner_type ) {
            auto const children = owner_decomposer_it->second[kA3DTypeRiRepresentationItem]( owner );
            if( !children.empty() ) {
                for( auto child : children ) {
                    auto const child_instance_paths = getInstancePaths( child, type_path, base_instance_path );
                    std::copy( child_instance_paths.begin(), child_instance_paths.end(), std::back_inserter( instance_paths ) );
                }
                return instance_paths;
            }
        } else if( kA3DTypeMkpAnnotationSet == owner_type ) {
            auto const children = owner_decomposer_it->second[kA3DTypeMkpAnnotationEntity]( owner );
            if( !children.empty() ) {
                for( auto child : children ) {
                    auto const child_instance_paths = getInstancePaths( child, type_path, base_instance_path );
                    std::copy( child_instance_paths.begin(), child_instance_paths.end(), std::back_inserter( instance_paths ) );
                }
            }
        }
        
        TypePath const child_type_path( type_path.begin() + 1, type_path.end() );
        if(child_type_path.empty()) {
            instance_paths.push_back( base_instance_path );
            return instance_paths;
        }
        auto const children = owner_decomposer_it->second[child_type_path.front()]( owner );
        for(auto child : children ) {
            auto const child_instance_paths = getInstancePaths( child, child_type_path, base_instance_path );
            std::copy( child_instance_paths.begin(), child_instance_paths.end(), std::back_inserter( instance_paths ) );
        }
        return instance_paths;
    }
}

ts3d::InstancePathArray ts3d::getLeafInstances( A3DEntity *owner, A3DEEntityType const &leaf_type ) {
    InstancePathArray result;
    auto const owner_base_type = getBaseType( getEntityType( owner ) );
    auto const leaf_base_type = getBaseType( leaf_type );
    
    auto const possible_type_paths = getPossibleTypePaths( owner_base_type, leaf_base_type );
    for( auto const possible_type_path : possible_type_paths ) {
        if( possible_type_path.empty() ) {
            continue;
        }
        auto const instance_paths = getInstancePaths( owner, possible_type_path );
        if( leaf_base_type != leaf_type ) {
            std::copy_if( instance_paths.begin(), instance_paths.end(), std::back_inserter( result ),
                         [leaf_type](InstancePath const &instance_path) {
                             auto const leaf_entity = instance_path.back();
                             return getEntityType( leaf_entity ) == leaf_type;
                         });
        } else {
            std::copy( instance_paths.begin(), instance_paths.end(), std::back_inserter( result ) );
        }
    }
    
    return result;
}

ts3d::EntitySet ts3d::getUniqueParts( A3DAsmModelFile *modelFile ) {
    return getUniqueLeafEntities( modelFile, kA3DTypeAsmPartDefinition );
}

ts3d::EntitySet ts3d::getUniqueLeafEntities( A3DEntity *owner, A3DEEntityType const &leaf_type ) {
    EntitySet result;
    auto const paths = getLeafInstances( owner, leaf_type );
    for( auto path : paths ) {
        result.insert( path.back() );
    }
    return result;
}

ts3d::EntitySet ts3d::getUniqueLeafEntities( A3DEntity *owner, A3DEEntityType const &leaf_type, InstancePathMap &instance_path_map ) {
    EntitySet result;
    auto const paths = getLeafInstances( owner, leaf_type );
    for( auto path : paths) {
        result.insert( path.back() );
        instance_path_map[path.back()].emplace_back( path );
    }
    return result;
}

ts3d::InstancePath ts3d::getOwningInstance( InstancePath const &instance_path, A3DEEntityType const &owner_type ) {
    auto result = instance_path;
    while( !result.empty() && getEntityType( result.back() ) != owner_type ) {
        result.pop_back();
    }
    return result;
}

ts3d::EntityArray ts3d::getChildren( A3DEntity *owner, A3DEEntityType const &child_type ) {
    auto const owner_type = ts3d::getEntityType( owner );
    auto const owner_base_type = getBaseType( owner_type );
    auto const child_base_type = getBaseType( child_type );
    auto const owner_decomposer_it = _getterMapByType.find( owner_base_type );
    
    EntityArray result;
	auto const decomposer_it = owner_decomposer_it->second.find(child_base_type);
	if (std::end(owner_decomposer_it->second) == decomposer_it) {
		return result;
	}
    auto const children = decomposer_it->second( owner );
    std::copy_if( std::begin( children ), std::end( children ), std::back_inserter( result ), [child_type, child_base_type]( A3DEntity *child ) {
        return child_type == child_base_type || getEntityType( child ) == child_type;
    });
    return result;
}


namespace {
    static inline std::string getName( A3DEntity *ntt ) {
        ts3d::A3DRootBaseWrapper d( ntt );
        if( d->m_pcName ) {
            return d->m_pcName;
        }

        auto const t = ts3d::getEntityType( ntt );
        if( kA3DTypeAsmProductOccurrence == t ) {
<<<<<<< HEAD
            ts3d::A3DAsmProductOccurrenceWrapper po_d( ntt );
            return getName( po_d->m_pPrototype );
=======
            ts3d::A3DAsmProductOccurrenceWrapper d2( ntt );
            return getName( d2->m_pPrototype );
>>>>>>> f96764fc
        }
        
        return std::string();
    }

    A3DMiscTransformation *getLocation( A3DAsmProductOccurrence *po ) {
        if( nullptr == po ) {
            return nullptr;
        }
        A3DAsmProductOccurrenceData d;
        A3D_INITIALIZE_DATA( A3DAsmModelFileData, d );
        A3DAsmProductOccurrenceGet( po, &d );
        auto location = d.m_pLocation;
        auto prototype = d.m_pPrototype;
        A3DAsmProductOccurrenceGet( nullptr, &d );
        return location ? location : getLocation( prototype );
    }
}

namespace ts3d {
    class Instance;
    /*! \brief Abstraction of a shared pointer to an Instance object.
     *  \ingroup access
     */
    using InstancePtr = std::shared_ptr<Instance>;
    
    /*! \brief An instance should be thought of as a specific path through
     * the Exchange product structure to a particular leaf entity.
     *
     * Since the path to an entity provides context into how attributes
     * should be interpretted, this class encapsulates the information
     * via its InstancePath.
     * \ingroup access
     */
    class Instance {
    public:
        /*! \brief Constructs an Instance from the provided InstancePath
         */
        Instance( InstancePath const &path )
        : _path( path ) {
        }

        
        /*! \brief Copy constructor
         */
        Instance( Instance const &other )
        : _path( other._path ) {
        }

        
        /*! \brief Move constructor
         */
        Instance( Instance &&other )
        : _path( std::move( other._path ) ) {
        }

        
        /*! \brief Destructor
         */
        virtual ~Instance( void ) {
            reset( InstancePath() );
        }
        
        /*! \brief Assignment
         */
        Instance &operator=( Instance const &other ) {
            _path = other._path;
            return *this;
        }
        
        /*! \brief Move assign
         */
        Instance &operator=( Instance &&other ) {
            _path = std::move( other._path );
            return *this;
        }

        /*! \brief Compare paths
         */
        bool operator==( Instance const &other ) const {
            return _path == other._path;
        }
        
        /*! \brief Gets the object name
         */
        std::string getName( void ) const {
            return ::getName( leaf() );
        }

        /*! \brief Gets the object type as a string
         */
        std::string getType( void ) const {
            return A3DMiscGetEntityTypeMsg( leafType() );
        }

        /*! \brief Gets the InstancePath this Instance references
         */
        InstancePath const &path( void ) const {
            return _path;
        }

        /*! \brief Gets an Instance object for the parent
         */
        Instance owner( void ) const {
            if( _path.size() < 2 ) {
                return Instance( InstancePath() );
            }
            auto owner_path = _path;
            owner_path.pop_back();
            return Instance( owner_path );
        }


        /*! \brief Resets the InstancePath this Instance references
         */
        void reset( InstancePath const &new_path ) {
            if( new_path == _path ) {
                return;
            }
            
            _path = new_path;
            
            for( auto attrib : _cascaded_attribs ) {
                A3DMiscCascadedAttributesDelete( attrib );
            }
            
            _cascaded_attribs_data.reset( nullptr );
        }
        
        /*! \brief Gets the leaf entity pointer
         */
        A3DEntity *leaf( void ) const {
            return _path.empty() ? nullptr : _path.back();
        }

        /*! \brief Gets the type of the leaf entity
         */
        A3DEEntityType leafType( void ) const {
           return getEntityType( leaf() );
       }



		/** @name Net attribute getters */
		/**@{*/
        /*! \brief Gets the net removed
         */
        bool getNetRemoved( void ) const {
            return A3D_TRUE == getCascadedAttributesData()->m_bRemoved;
        }


        /*! \brief Gets the net show
         */
        bool getNetShow( void ) const {
            return A3D_TRUE == getCascadedAttributesData()->m_bShow;
        }
        
        /*! \brief Gets the net style
         */
        A3DGraphStyleData getNetStyle( void ) const {
            return getCascadedAttributesData()->m_sStyle;
        }
        
        /*! \brief Gets the net layer
         */
        A3DUns16 getNetLayer( void ) const {
            return getCascadedAttributesData()->m_usLayer;
        }
        /**@}*/

	protected:
        /*! \private */
        A3DMiscCascadedAttributesWrapper const &getCascadedAttributesData( void ) const {
            if( _cascaded_attribs.empty() ) {
                getCascadedAttributes();
            }
            return _cascaded_attribs_data;
        }
        
        /*! \private */
        A3DMiscCascadedAttributes *getCascadedAttributes( void ) const {
            if(_cascaded_attribs.empty() ) {
                _cascaded_attribs.push_back( nullptr );
                CheckResult( A3DMiscCascadedAttributesCreate( &_cascaded_attribs.back() ) );
                for( auto ntt : _path ) {
                    if( A3DEntityIsBaseWithGraphicsType( ntt ) ) {
                        auto father = _cascaded_attribs.back();
                        _cascaded_attribs.push_back( nullptr );
                        CheckResult( A3DMiscCascadedAttributesCreate( &_cascaded_attribs.back() ) );
                        CheckResult( A3DMiscCascadedAttributesPush( _cascaded_attribs.back(), ntt, father ) );
                    }
                }
                if( !_cascaded_attribs.empty() ) {
                    _cascaded_attribs_data.reset( _cascaded_attribs.back() );
                }
            }
            return _cascaded_attribs.empty() ? nullptr : _cascaded_attribs.back();
        }
        
        /*! \private */
        InstancePath _path;
        /*! \private */
        mutable std::vector<A3DMiscCascadedAttributes*> _cascaded_attribs;
        /*! \private */
        mutable A3DMiscCascadedAttributesWrapper _cascaded_attribs_data;
    };

	/*! \brief Base class for easing access to tessellation data.
	 * Provides access to coordinate values.
	 * \ingroup access
	 */
    class TessBaseInstance : public Instance {
    public:
        /*! \brief throws if leaf type is not "derived" from A3DTessBase
         */
        TessBaseInstance( InstancePath const &path )
        : Instance( path ) {
            if( !isTessBase( leafType() ) ) {
                throw std::invalid_argument( "Expected leaf node type of A3DTessBase. " );
            }
            _d.reset( leaf() );
        }

        
        /*! \brief Gets the array of coordinate values for the tesselation.
         * This array is of length coordsSize().
         */
        double const *coords( void ) const {
            return _d->m_pdCoords;
        }

        /*! \brief The length of the coords() array.
         */
        A3DUns32 coordsSize( void ) const {
            return _d->m_uiCoordSize;
        }
        
    private:
        A3DTessBaseWrapper _d;
    };

    /*! \brief This is a helper class used to more easily provide access to the
     * indexed mesh data for a given face.
     * \ingroup access
     */
    class TessFaceDataHelper {
    public:
        /*! \private */
        TessFaceDataHelper( A3DTessFaceData const &d, A3DUns32 const *triangulatedIndexes, A3DUns32 const *wireIndexes ) {
            auto sz_tri_idx = 0u;
            auto ti_index = d.m_uiStartTriangulated;
            if(kA3DTessFaceDataTriangle & d.m_usUsedEntitiesFlags) {
                auto const num_tris = d.m_puiSizesTriangulated[sz_tri_idx++];
                for(auto tri = 0u; tri < num_tris; tri++) {
                    for(auto vert = 0u; vert < 3u; vert++) {
                        _normals.push_back( triangulatedIndexes[ti_index++] );
                        _vertices.push_back( triangulatedIndexes[ti_index++] );
                    }
                }
            }
            if(d.m_uiSizesTriangulatedSize > sz_tri_idx && kA3DTessFaceDataTriangleFan  & d.m_usUsedEntitiesFlags) {
                auto const num_fans = d.m_puiSizesTriangulated[sz_tri_idx++];
                for(auto fan_idx = 0u; fan_idx < num_fans; ++fan_idx) {
                    auto const num_pts = d.m_puiSizesTriangulated[sz_tri_idx++];
                    auto const root_n = triangulatedIndexes[ti_index++];
                    auto const root_v = triangulatedIndexes[ti_index++];
                    for(auto vert = 1u; vert < num_pts - 1u; vert++) {
                        _normals.push_back( root_n );
                        _vertices.push_back( root_v );
                        
                        _normals.push_back( triangulatedIndexes[ti_index++] );
                        _vertices.push_back( triangulatedIndexes[ti_index++] );
                        
                        _normals.push_back( triangulatedIndexes[ti_index] );
                        _vertices.push_back( triangulatedIndexes[ti_index + 1] );
                    }
                    ti_index += 2;
                }
            }
            if(d.m_uiSizesTriangulatedSize > sz_tri_idx && kA3DTessFaceDataTriangleStripe & d.m_usUsedEntitiesFlags) {
                auto const num_tri_stips = d.m_puiSizesTriangulated[sz_tri_idx++];
                for(auto strip_idx = 0u; strip_idx < num_tri_stips; ++strip_idx) {
                    auto const num_pts = d.m_puiSizesTriangulated[sz_tri_idx++];
                    ti_index += 2;
                    for(auto vert = 1u; vert < num_pts - 1u; vert++) {
                        auto const prev_n = triangulatedIndexes[ti_index - 2];
                        auto const prev_v = triangulatedIndexes[ti_index - 1];
                        auto const current_n = triangulatedIndexes[ti_index++];
                        auto const current_v = triangulatedIndexes[ti_index++];
                        auto const next_n = triangulatedIndexes[ti_index];
                        auto const next_v = triangulatedIndexes[ti_index + 1];
                        
                        _normals.push_back( current_n );
                        _vertices.push_back( current_v );
                        _normals.push_back( vert % 2 ? next_n : prev_n );
                        _vertices.push_back( vert % 2 ? next_v : prev_v );
                        _normals.push_back( vert % 2 ? prev_n : next_n );
                        _vertices.push_back( vert % 2 ? prev_v : next_v );
                    }
                    ti_index += 2;
                }
            }
            if(d.m_uiSizesTriangulatedSize > sz_tri_idx && kA3DTessFaceDataTriangleOneNormal & d.m_usUsedEntitiesFlags) {
                auto const num_tris_1normal = d.m_puiSizesTriangulated[sz_tri_idx++];
                for(auto tri = 0u; tri < num_tris_1normal; tri++) {
                    auto n = triangulatedIndexes[ti_index++];
                    for(auto vert = 0u; vert < 3u; vert++) {
                        _normals.push_back( n );
                        _vertices.push_back( triangulatedIndexes[ti_index++] );
                    }
                }
            }
            
            if(d.m_uiSizesTriangulatedSize > sz_tri_idx && kA3DTessFaceDataTriangleFanOneNormal & d.m_usUsedEntitiesFlags) {
                auto const num_fans_1normal = d.m_puiSizesTriangulated[sz_tri_idx++];
                for(auto fan_idx = 0u; fan_idx < num_fans_1normal; ++fan_idx) {
                    auto const has_vertex_normals = 0 == (d.m_puiSizesTriangulated[sz_tri_idx] & kA3DTessFaceDataNormalSingle);
                    auto const num_pts = d.m_puiSizesTriangulated[sz_tri_idx++] & kA3DTessFaceDataNormalMask;
                    auto const root_n = triangulatedIndexes[ti_index++];
                    auto const root_v = triangulatedIndexes[ti_index++];
                    for(auto vert = 1u; vert < num_pts - 1u; vert++) {
                        auto const n = (has_vertex_normals ? triangulatedIndexes[ti_index++] : root_n);
                        auto const v = triangulatedIndexes[ti_index++];
                        
                        auto const next_n = (has_vertex_normals ? triangulatedIndexes[ti_index] : root_n);
                        auto const next_v = triangulatedIndexes[ti_index + (has_vertex_normals ? 1 : 0)];
                        
                        _normals.push_back( root_n );
                        _vertices.push_back( root_v );
                        _normals.push_back( n );
                        _vertices.push_back( v );
                        _normals.push_back( next_n );
                        _vertices.push_back( next_v );
                    }
                    ti_index += (has_vertex_normals ? 2 : 1);
                }
            }
            if(d.m_uiSizesTriangulatedSize > sz_tri_idx && kA3DTessFaceDataTriangleStripeOneNormal & d.m_usUsedEntitiesFlags) {
                auto const num_tri_stips = d.m_puiSizesTriangulated[sz_tri_idx++];
                for(auto strip_idx = 0u; strip_idx < num_tri_stips; ++strip_idx) {
                    auto const has_vertex_normals = 0 == (d.m_puiSizesTriangulated[sz_tri_idx] & kA3DTessFaceDataNormalSingle);
                    auto const series_normal = triangulatedIndexes[ti_index];
                    auto const num_pts = d.m_puiSizesTriangulated[sz_tri_idx++] & kA3DTessFaceDataNormalMask;
                    ti_index += 2;
                    for(auto vert = 1u; vert < num_pts - 1u; vert++) {
                        auto const prev_n = (has_vertex_normals ? triangulatedIndexes[ti_index - 2] : series_normal);
                        auto const prev_v = triangulatedIndexes[ti_index - 1];
                        
                        auto const current_n = (has_vertex_normals ? triangulatedIndexes[ti_index++] : series_normal);
                        auto const current_v = triangulatedIndexes[ti_index++];
                        
                        auto const next_n = (has_vertex_normals ? triangulatedIndexes[ti_index] : series_normal);
                        auto const next_v = triangulatedIndexes[ti_index + (has_vertex_normals ? 1 : 0)];
                        
                        _normals.push_back( current_n );
                        _vertices.push_back( current_v );
                        _normals.push_back( vert % 2 ? next_n : prev_n );
                        _vertices.push_back( vert % 2 ? next_v : prev_v );
                        _normals.push_back( vert % 2 ? prev_n : next_n );
                        _vertices.push_back( vert % 2 ? prev_v : next_v );
                    }
                    ti_index += (has_vertex_normals ? 2 : 1);
                }
            }
            if(d.m_uiSizesTriangulatedSize > sz_tri_idx && kA3DTessFaceDataTriangleTextured & d.m_usUsedEntitiesFlags) {
                auto const num_tris = d.m_puiSizesTriangulated[sz_tri_idx++];
                for(auto tri_idx = 0u; tri_idx < num_tris; tri_idx++) {
                    for(auto vert_idx = 0u; vert_idx < 3u; vert_idx++) {
                        _normals.push_back( triangulatedIndexes[ti_index++] );
                        for( auto i = 0u; i < d.m_uiTextureCoordIndexesSize; ++i ) {
                            _texture.push_back( triangulatedIndexes[ti_index++] );
                        }
                        _vertices.push_back( triangulatedIndexes[ti_index++] );
                    }
                }
            }
            if(d.m_uiSizesTriangulatedSize > sz_tri_idx && kA3DTessFaceDataTriangleFanTextured & d.m_usUsedEntitiesFlags) {
                auto const num_fans_textured = d.m_puiSizesTriangulated[sz_tri_idx++];
                for(auto fan_idx = 0u; fan_idx < num_fans_textured; ++fan_idx) {
                    auto const num_pts = d.m_puiSizesTriangulated[sz_tri_idx++];
                    auto const n = triangulatedIndexes[ti_index++];
                    std::vector<A3DUns32> t;
                    for( auto i = 0u; i < d.m_uiTextureCoordIndexesSize; ++i ) {
                        t.push_back( triangulatedIndexes[ti_index++] );
                    }
                    auto const v = triangulatedIndexes[ti_index++];
                    for(auto vert = 1u; vert < num_pts - 1u; vert++) {
                        _normals.push_back( n );
                        _texture.insert( _texture.end(), t.begin(), t.end() );
                        _vertices.push_back( v );
                        
                        _normals.push_back( triangulatedIndexes[ti_index++] );
                        for( auto i = 0u; i < d.m_uiTextureCoordIndexesSize; ++i ) {
                            _texture.push_back( triangulatedIndexes[ti_index++] );
                        }
                        _vertices.push_back( triangulatedIndexes[ti_index++] );
                        
                        _normals.push_back( triangulatedIndexes[ti_index++] );
                        for( auto i = 0u; i < d.m_uiTextureCoordIndexesSize; ++i ) {
                            _texture.push_back( triangulatedIndexes[ti_index++] );
                        }
                        _vertices.push_back( triangulatedIndexes[ti_index++] );
                    }
                }
            }
            if(d.m_uiSizesTriangulatedSize > sz_tri_idx && kA3DTessFaceDataTriangleStripeTextured  & d.m_usUsedEntitiesFlags) {
                auto const num_tri_stips = d.m_puiSizesTriangulated[sz_tri_idx++];
                for(auto strip_idx = 0u; strip_idx < num_tri_stips; ++strip_idx) {
                    auto const num_pts = d.m_puiSizesTriangulated[sz_tri_idx++];
                    for(auto vert = 1u; vert < num_pts - 1u; vert++) {
                        auto const prev_n = triangulatedIndexes[ti_index - (2 + d.m_uiTextureCoordIndexesSize)];
                        std::vector<A3DUns32> prev_t;
                        for( auto i = ti_index - (1 + d.m_uiTextureCoordIndexesSize); i < ti_index - 1; ++i ) {
                            prev_t.push_back( triangulatedIndexes[i] );
                        }
                        auto const prev_v = triangulatedIndexes[ti_index - 1];
                        
                        auto const current_n = triangulatedIndexes[ti_index++];
                        std::vector<A3DUns32> current_t;
                        for( auto i = 0u; i < d.m_uiTextureCoordIndexesSize; ++i ) {
                            current_t.push_back( triangulatedIndexes[ti_index++] );
                        }
                        auto const current_v = triangulatedIndexes[ti_index++];
                        
                        auto const next_n = triangulatedIndexes[ti_index];
                        std::vector<A3DUns32> next_t;
                        for( auto i = 0u; i < d.m_uiTextureCoordIndexesSize; ++i ) {
                            next_t.push_back( triangulatedIndexes[ ti_index + i + 1] );
                        }
                        auto const next_v = triangulatedIndexes[ti_index + 1 + d.m_uiTextureCoordIndexesSize];
                        
                        _normals.push_back( current_n );
                        _texture.insert( _texture.end(), current_t.begin(), current_t.end() );
                        _vertices.push_back( current_v );
                        
                        _normals.push_back( vert % 2 ? next_n : prev_n );
                        _texture.insert( _texture.end(), vert % 2 ? next_t.begin() : prev_t.begin(), vert % 2 ? next_t.end() : prev_t.end() );
                        _vertices.push_back( vert % 2 ? next_v : prev_v );
                        
                        _normals.push_back( vert % 2 ? prev_n : next_n );
                        _texture.insert( _texture.end(), vert % 2 ? prev_t.begin() : next_t.begin(), vert % 2 ? prev_t.end() : next_t.end() );
                        _vertices.push_back( vert % 2 ? prev_v : next_v );
                    }
                }
            }
            if(d.m_uiSizesTriangulatedSize > sz_tri_idx && kA3DTessFaceDataTriangleOneNormalTextured  & d.m_usUsedEntitiesFlags) {
                auto const has_vertex_normals = 0 == (d.m_puiSizesTriangulated[sz_tri_idx] & kA3DTessFaceDataNormalSingle);
                auto const series_normal = triangulatedIndexes[ti_index];
                auto const num_tris_1normal_textured = d.m_puiSizesTriangulated[sz_tri_idx++];
                for(auto tri = 0u; tri < num_tris_1normal_textured; tri++) {
                    for(auto vert = 0u; vert < 3u; vert++) {
                        _normals.push_back( has_vertex_normals ? triangulatedIndexes[ti_index++] : series_normal );
                        for( auto i = 0u; i < d.m_uiTextureCoordIndexesSize; ++i ) {
                            _texture.push_back( triangulatedIndexes[ti_index++] );
                        }
                        _vertices.push_back( triangulatedIndexes[ti_index++] );
                    }
                }
            }
            if(d.m_uiSizesTriangulatedSize > sz_tri_idx && kA3DTessFaceDataTriangleFanOneNormalTextured & d.m_usUsedEntitiesFlags) {
                auto const num_fans_textured = d.m_puiSizesTriangulated[sz_tri_idx++];
                for(auto fan_idx = 0u; fan_idx < num_fans_textured; ++fan_idx) {
                    auto const root_n = triangulatedIndexes[ti_index++];
                    std::vector<A3DUns32> root_t;
                    for( auto i = 0u; i < d.m_uiTextureCoordIndexesSize; ++i ) {
                        root_t.push_back( triangulatedIndexes[ti_index++] );
                    }
                    auto const root_v = triangulatedIndexes[ti_index++];
                    auto const has_vertex_normals = 0 == (d.m_puiSizesTriangulated[sz_tri_idx] & kA3DTessFaceDataNormalSingle);
                    auto const num_pts = d.m_puiSizesTriangulated[sz_tri_idx++] & kA3DTessFaceDataNormalMask;
                    for(auto vert = 1u; vert < num_pts - 1u; vert++) {
                        _normals.push_back( root_n );
                        _texture.insert( _texture.end(), root_t.begin(), root_t.end() );
                        _vertices.push_back( root_v );
                        
                        _normals.push_back( has_vertex_normals ? triangulatedIndexes[ti_index++] : root_n );
                        for( auto i = 0u; i < d.m_uiTextureCoordIndexesSize; ++i ) {
                            _texture.push_back( triangulatedIndexes[ti_index++] );
                        }
                        _vertices.push_back( triangulatedIndexes[ti_index++] );
                        
                        _normals.push_back( has_vertex_normals ? triangulatedIndexes[ti_index] : root_n );
                        for( auto i = 0u; i < d.m_uiTextureCoordIndexesSize; ++i ) {
                            _texture.push_back( triangulatedIndexes[ti_index + i + 1] );
                        }
                        _vertices.push_back( triangulatedIndexes[ti_index + 1 + (has_vertex_normals ? d.m_uiTextureCoordIndexesSize : 0)] );
                    }
                }
            }
            if(d.m_uiSizesTriangulatedSize > sz_tri_idx && kA3DTessFaceDataTriangleStripeOneNormalTextured & d.m_usUsedEntitiesFlags) {
                auto const num_tri_stips = d.m_puiSizesTriangulated[sz_tri_idx++];
                for(auto strip_idx = 0u; strip_idx < num_tri_stips; ++strip_idx) {
                    auto const has_vertex_normals = 0 == (d.m_puiSizesTriangulated[sz_tri_idx] & kA3DTessFaceDataNormalSingle);
                    auto const num_pts = d.m_puiSizesTriangulated[sz_tri_idx++] & kA3DTessFaceDataNormalMask;
                    auto const series_normal = triangulatedIndexes[ti_index];
                    ti_index += 2 + d.m_uiStyleIndexesSize;
                    for(auto vert = 1u; vert < num_pts - 1u; vert++) {
                        auto const prev_n = has_vertex_normals ? triangulatedIndexes[ti_index - (2 + d.m_uiTextureCoordIndexesSize)] : series_normal;
                        auto const prev_v = triangulatedIndexes[ti_index - 1];
                        
                        
                        auto const current_n = has_vertex_normals ? triangulatedIndexes[ti_index++] : series_normal;
                        ti_index += d.m_uiTextureCoordIndexesSize;
                        auto const current_v = triangulatedIndexes[ti_index++];
                        
                        auto const next_n = has_vertex_normals ? triangulatedIndexes[ti_index] : series_normal;
                        auto const next_v = triangulatedIndexes[ti_index + 1 + (has_vertex_normals ? d.m_uiTextureCoordIndexesSize : 0)];
                        
                        _normals.push_back( current_n );
                        _vertices.push_back( current_v );
                        _normals.push_back( vert % 2 ? next_n : prev_n );
                        _vertices.push_back( vert % 2 ? next_v : prev_v );
                        _normals.push_back( vert % 2 ? prev_n : next_n );
                        _vertices.push_back( vert % 2 ? prev_v : next_v );
                    }
                }
            }
            
            auto wi_index = d.m_uiStartWire;
            TessLoop current_loop;
            for( auto idx = 0u; idx < d.m_uiSizesWiresSize; ++idx ) {
                auto const nverts_with_flags = d.m_puiSizesWires[idx];
                auto const nvertices = nverts_with_flags & ~kA3DTessFaceDataWireIsClosing & ~kA3DTessFaceDataWireIsNotDrawn;
                auto const is_closing = nverts_with_flags & kA3DTessFaceDataWireIsClosing;
                auto const is_hidden = nverts_with_flags & kA3DTessFaceDataWireIsNotDrawn;
                TessEdge current_edge;
                current_edge._visible = !is_hidden;
                for(auto vidx = 0u; vidx < nvertices; ++vidx ) {
                    current_edge._vertices.push_back( wireIndexes[wi_index++] );
                }
                current_loop._edges.push_back( current_edge );
                
                if(is_closing) {
                    _loops.push_back( current_loop );
                    current_loop._edges.clear();
                }
            }
        }
        /*! \private */
        TessFaceDataHelper( TessFaceDataHelper const &other )
        : _vertices( other._vertices ), _normals( other._normals ), _texture( other._texture ) {
        }

        /*! \private */
        TessFaceDataHelper( TessFaceDataHelper &&other )
        : _vertices( std::move( other._vertices ) ), _normals( std::move( other._normals ) ), _texture( std::move( other._texture ) ) {
        }

        
        /*! \private */
        TessFaceDataHelper &operator=( TessFaceDataHelper const &other ) {
            _vertices = other._vertices;
            _normals = other._normals;
            _texture = other._texture;
            return *this;
        }
        /*! \private */
        TessFaceDataHelper &operator=( TessFaceDataHelper &&other ) {
            _vertices = std::move( other._vertices );
            _normals = std::move( other._normals );
            _texture = std::move( other._texture );
            return *this;
        }
        
        /*! \brief Gets the list of vertex index values defining the 
         *  triangles of the mesh for this face. The length of
         *  this vector should be a multiple of 3. Index values should
         *  be accessed as triplets, each value defining the offset in
         *  the TessBaseInstance::coords() array.
         */
        std::vector<A3DUns32> const &vertices( void ) const {
            return _vertices;
        }

        /*! \brief Gets the list of vertex index values defining the
         *  normal vectors at each vertex location. The length of
         *  this vector should be a multiple of 3. Index values should
         *  be accessed as triplets, each value defining the offset in
         *  the Tess3DInstance::normals() array.
         */
        std::vector<A3DUns32> const &normals( void ) const {
            return _normals;
        }

        /*! \brief Gets the list of texture coordinate values.
         *  \todo Explain this better
         */
        std::vector<A3DUns32> const &textures( void ) const {
            return _texture;
        }
        
        /*! \brief Index list of vertices for the tessellation of
         *  a specific edge.
         */
        struct TessEdge {
            /*! \brief Array indexes for the vertices */
            std::vector<A3DUns32> _vertices;
            /*! \brief Visibility flag */
            bool _visible;
        };

        /*! \brief A collection of TessEdge objects representing
         *  a single closed series of edges that bound a face.
         */
        struct TessLoop {
            /*! \brief Collection of edges that make up this loop */
            std::vector<TessEdge> _edges;
        };
        
        /*! \brief Provides a list of TessLoop objects representing the
         * edge loops that bound this face.
         */
        std::vector<TessLoop> const loops( void ) const {
            return _loops;
        }
        
    private:
        std::vector<A3DUns32> _vertices, _normals, _texture;
        std::vector<TessLoop> _loops;
    };

    /*! \brief Encapsulates the functionality desired to easily retrieve
     * normal and texture coordinates for a tessellation.
     * \ingroup access
     */
    class Tess3DInstance : public TessBaseInstance {
    public:
        /*! \brief Throws if leaf type is not kA3DTypeTess3D
         */
        Tess3DInstance( InstancePath const &path )
        : TessBaseInstance( path ) {
            if( kA3DTypeTess3D != leafType() ) {
                throw std::invalid_argument("Expected A3DTess3D leaf not type." );
            }
            _d.reset( leaf() );
        }

        /*! \brief Obtains a pointer to an array of normal coordinates.
         *  The length of this array is determined by normalsSize()
         */
        double const *normals( void ) const {
            return _d->m_pdNormals;
        }

        /*! \brief Provides the size of the normal array.
         */
        A3DUns32 normalsSize( void ) const {
            return _d->m_uiNormalSize;
        }
        
        /*! \brief Obtains a pointer to an array of texture coordinates.
         *  The length of this array is determined by texCoordsSize()
         */
        double const *texCoords( void ) const {
            return _d->m_pdTextureCoords;
        }

        /*! \brief Provides the length of the texCoords array.
         */
        A3DUns32 texCoordsSize( void ) const {
            return _d->m_uiTextureCoordSize;
        }
        
        /*! \brief Provides the total number of faces with available
         *  tessellation data. \sa getIndexMeshForFace
         */
        A3DUns32 faceSize( void ) const {
            return _d->m_uiFaceTessSize;
        }

        /*! \brief Gets an object that wraps the tessellation data of
         *  a given face.
         * \param face_idx Index of the face to obtain the access helper for.
         *  Valid index values must fall in the interval [0, faceSize()).
         */
        TessFaceDataHelper getIndexMeshForFace( A3DUns32 const &face_idx ) const {
            if( face_idx >= _d->m_uiFaceTessSize ) {
                throw std::out_of_range( "Index of face requested for index mesh is out of range." );
            }
            return TessFaceDataHelper( _d->m_psFaceTessData[face_idx], _d->m_puiTriangulatedIndexes, _d->m_puiWireIndexes );
        }
        
    private:
        A3DTess3DWrapper _d;
    };

    /*! \brief Provides easy access to wire tessellation data.
     *  \ingroup access
     *  \todo Incomplete
     */
    class Tess3DWireInstance : public TessBaseInstance {
    public:
        /*! \brief Constructor
         */
        Tess3DWireInstance( InstancePath const &path );
        
        /*! \brief Gets the number of wires
         */
        A3DUns32 getNumberOfWires( void ) const;
        
        /*! \brief Structure describing wire data
         */
        struct WireData {
            /*! \brief The vertex index values */
            std::vector<A3DUns32> _vertices;
            /*! \brief Indicated if the wire is closing */
            bool _closed;
            /*! \brief Indicates if the wire is connected to the previous wire */
            bool _connected_to_previous;
        };
        
        /*! \brief How color is specified
         */
        enum class ColorSpec {
            /*! \brief RGB only, no alpha */
            RGB,
            /*! \brief RGB and alpha.. imagine that! */
            RGBA
        };

        /*! \brief Hos is the color specified? */
        ColorSpec getColorSpecification( void ) const;
        
        /*! \brief How is the color applied? */
        enum class ColorApplication {
            /*! \brief Per vertex color */
            PerVertex,
            /*! \brief Per wire segment color */
            PerSegment
        };
        
    private:
        /*! \private */
        A3DTess3DWireWrapper _d;
    };
}

namespace ts3d {
    /*! \brief This specific type of an Instance expects the leaf node
     * to be of type kA3DTypeRiRepresentationItem.
     * \ingroup access
     */
    class RepresentationItemInstance : public Instance {
    public:
        /*! \brief throws if leaf entity is not type kA3DTypeRiRepresentationItem
         */
        RepresentationItemInstance( InstancePath const &path )
        : Instance( path ) {
            if( !isRepresentationItem( leafType() ) ) {
                throw std::invalid_argument( "The leaf node in the instance path must be a representation item." );
            }
        }

        /*! \brief Provides a concrete type for the tessellation instance
         * Will be one of type:
         * - Tess3DInstance
         */
        std::shared_ptr<TessBaseInstance> getTessellation( void ) const {
            A3DRiRepresentationItemWrapper d( leaf() );
            auto tess_type = kA3DTypeUnknown;
            A3DEntityGetType( d->m_pTessBase, &tess_type );
            auto tess_path = path();
            tess_path.push_back( d->m_pTessBase );
            switch( tess_type ) {
                case kA3DTypeTess3D:
                    return std::make_shared<Tess3DInstance>( tess_path );
                    break;
                case kA3DTypeTess3DWire:
                    break;
                default:
                    break;
            }
            return nullptr;
        }
        
        /** @name Net attribute getters */
        /**@{*/
        /*! \brief Gets the net removed
         */
        bool getNetRemoved( A3DUns32 const face_idx ) const {
            return A3D_TRUE == getCascadedAttributesData( face_idx )->m_bRemoved;
        }


        /*! \brief Gets the net show
         */
        bool getNetShow( A3DUns32 const face_idx ) const {
            return A3D_TRUE == getCascadedAttributesData( face_idx )->m_bShow;
        }
        
        /*! \brief Gets the net style
         */
        A3DGraphStyleData getNetStyle( A3DUns32 const face_idx ) const {
            return getCascadedAttributesData( face_idx )->m_sStyle;
        }
        
        /*! \brief Gets the net layer
         */
        A3DUns16 getNetLayer( A3DUns32 const face_idx ) const {
            return getCascadedAttributesData( face_idx )->m_usLayer;
        }
        /**@}*/

    protected:
        A3DMiscCascadedAttributesWrapper getCascadedAttributesData( A3DUns32 const face_idx ) const {
            if( _cascaded_attribs.empty() ) {
                getCascadedAttributes();
            }

            auto cascaded_attribs_copy = _cascaded_attribs;
            auto father = cascaded_attribs_copy.back();
            cascaded_attribs_copy.push_back( nullptr );
            CheckResult( A3DMiscCascadedAttributesCreate( &cascaded_attribs_copy.back() ) );

            A3DRiRepresentationItemWrapper d( leaf() );
            A3DTess3DWrapper tess_d( d->m_pTessBase );
            CheckResult( A3DMiscCascadedAttributesPushTessFace( cascaded_attribs_copy.back(), leaf(), d->m_pTessBase, &tess_d->m_psFaceTessData[face_idx], face_idx, father ) );
            auto result = A3DMiscCascadedAttributesWrapper( cascaded_attribs_copy.back() );
            CheckResult( A3DMiscCascadedAttributesDelete( cascaded_attribs_copy.back() ) );
            return result;
        }
    };
    
    inline A3DVector3dData zeroVector( void ) {
        A3DVector3dData result;
        A3D_INITIALIZE_DATA( A3DVector3dData, result );
        result.m_dX = result.m_dY = result.m_dZ = 0.;
        return result;

    }
    
    inline A3DVector3dData operator+(A3DVector3dData const &lhs, A3DVector3dData const &rhs ) {
        A3DVector3dData result;
        A3D_INITIALIZE_DATA( A3DVector3dData, result );
        result.m_dX = lhs.m_dX + rhs.m_dX;
        result.m_dY = lhs.m_dY + rhs.m_dY;
        result.m_dZ = lhs.m_dZ + rhs.m_dZ;
        return result;
    }
    
    inline A3DVector3dData &operator+=(A3DVector3dData &lhs, A3DVector3dData const &rhs ) {
        lhs = lhs + rhs;
        return lhs;
    }
    
    inline A3DVector3dData operator-(A3DVector3dData const &lhs, A3DVector3dData const &rhs ) {
        A3DVector3dData result;
        A3D_INITIALIZE_DATA( A3DVector3dData, result );
        result.m_dX = lhs.m_dX - rhs.m_dX;
        result.m_dY = lhs.m_dY - rhs.m_dY;
        result.m_dZ = lhs.m_dZ - rhs.m_dZ;
        return result;
    }
    
    inline A3DVector3dData operator-( A3DVector3dData const &lhs ) {
        A3DVector3dData result;
        A3D_INITIALIZE_DATA( A3DVector3dData, result );
        result.m_dX = -lhs.m_dX;
        result.m_dY = -lhs.m_dY;
        result.m_dZ = -lhs.m_dZ;
        return result;
    }

    inline A3DVector3dData &operator-=(A3DVector3dData &lhs, A3DVector3dData const &rhs ) {
        lhs = lhs - rhs;
        return lhs;
    }

    inline A3DVector3dData operator*(A3DVector3dData const &lhs, double const &rhs ) {
        A3DVector3dData result;
        A3D_INITIALIZE_DATA( A3DVector3dData, result );
        result.m_dX = lhs.m_dX * rhs;
        result.m_dY = lhs.m_dY * rhs;
        result.m_dZ = lhs.m_dZ * rhs;
        return result;
    }

    inline A3DVector3dData operator*(double const &lhs, A3DVector3dData const &rhs ) {
        return rhs * lhs;
    }

    inline A3DVector3dData &operator*=(A3DVector3dData &lhs, double const &rhs ) {
        lhs.m_dX *= rhs;
        lhs.m_dY *= rhs;
        lhs.m_dZ *= rhs;
        return lhs;
    }
    
    inline A3DVector3dData operator/(A3DVector3dData const &lhs, double const &rhs ) {
        A3DVector3dData result;
        A3D_INITIALIZE_DATA( A3DVector3dData, result );
        result.m_dX = lhs.m_dX / rhs;
        result.m_dY = lhs.m_dY / rhs;
        result.m_dZ = lhs.m_dZ / rhs;
        return result;
    }

    inline A3DVector3dData &operator/=(A3DVector3dData &lhs, double const &rhs ) {
        lhs.m_dX /= rhs;
        lhs.m_dY /= rhs;
        lhs.m_dZ /= rhs;
        return lhs;
    }
    
    inline A3DVector3dData cross( A3DVector3dData const &lhs, A3DVector3dData const &rhs ) {
        A3DVector3dData result;
        A3D_INITIALIZE_DATA( A3DVector3dData, result );
        result.m_dX = lhs.m_dY * rhs.m_dZ - lhs.m_dZ * rhs.m_dY;
        result.m_dY = lhs.m_dZ * rhs.m_dX - lhs.m_dX * rhs.m_dZ;
        result.m_dZ = lhs.m_dX * rhs.m_dY - lhs.m_dY * rhs.m_dX;
        return result;
    }

    inline double dot( A3DVector3dData const &lhs, A3DVector3dData const &rhs ) {
        return lhs.m_dX * rhs.m_dX + lhs.m_dY * rhs.m_dY + lhs.m_dZ * rhs.m_dZ;
    }
    
    inline double length2( A3DVector3dData const &v ) {
        return dot( v, v );
    }
    
    inline double length( A3DVector3dData const &v ) {
        return sqrt( length2( v ) );
    }
    
    inline A3DVector3dData& normalize( A3DVector3dData &v ) {
        v /= length( v );
        return v;
    }
    
    inline A3DVector3dData normalized( A3DVector3dData const &v ) {
        auto result = v;
        return normalize( result );
    }

    inline bool operator==(A3DVector3dData const &lhs, A3DVector3dData const &rhs ) {
        static auto const RESOLUTION = 1.e-9;
        return length( lhs - rhs ) < RESOLUTION;
    }

    inline bool operator!=(A3DVector3dData const &lhs, A3DVector3dData const &rhs ) {
        return !(lhs == rhs);
    }

    template<typename T>
    T ts3d_min(T const& lhs, T const& rhs) {
        return lhs < rhs ? lhs : rhs;
    }

    template<typename T>
    T ts3d_max(T const& lhs, T const& rhs) {
        return lhs > rhs ? lhs : rhs;
    }
    
    inline A3DBoundingBoxData &include( A3DBoundingBoxData &bb, A3DVector3dData const &pt ) {
<<<<<<< HEAD
        bb.m_sMin.m_dX = ts3d_min( bb.m_sMin.m_dX, pt.m_dX );
        bb.m_sMin.m_dY = ts3d_min( bb.m_sMin.m_dY, pt.m_dY );
        bb.m_sMin.m_dZ = ts3d_min( bb.m_sMin.m_dZ, pt.m_dZ );

        bb.m_sMax.m_dX = ts3d_max( bb.m_sMax.m_dX, pt.m_dX );
        bb.m_sMax.m_dY = ts3d_max( bb.m_sMax.m_dY, pt.m_dY );
        bb.m_sMax.m_dZ = ts3d_max( bb.m_sMax.m_dZ, pt.m_dZ );
=======
        using namespace std;
        bb.m_sMin.m_dX = min( bb.m_sMin.m_dX, pt.m_dX );
        bb.m_sMin.m_dY = min( bb.m_sMin.m_dY, pt.m_dY );
        bb.m_sMin.m_dZ = min( bb.m_sMin.m_dZ, pt.m_dZ );

        bb.m_sMax.m_dX = max( bb.m_sMax.m_dX, pt.m_dX );
        bb.m_sMax.m_dY = max( bb.m_sMax.m_dY, pt.m_dY );
        bb.m_sMax.m_dZ = max( bb.m_sMax.m_dZ, pt.m_dZ );
>>>>>>> f96764fc
        
        return bb;
    }
    
    inline A3DVector3dData center( A3DBoundingBoxData const &bb ) {
        return bb.m_sMin + (bb.m_sMax - bb.m_sMin) * 0.5;
    }
}

#ifdef _MSC_VER
#pragma warning(pop)
#endif
<|MERGE_RESOLUTION|>--- conflicted
+++ resolved
@@ -802,14 +802,8 @@
         return std::make_pair( d->m_bUnitFromCAD, d->m_dUnit );
     }
     
-<<<<<<< HEAD
     inline double getUnitFactor( std::vector<A3DAsmProductOccurrence*> const &pos ) {
-=======
-#pragma warning(push)
-#pragma warning(disable: 4702)    
-    double getUnitFactor( std::vector<A3DAsmProductOccurrence*> const &pos ) {
->>>>>>> f96764fc
-        for( auto po : pos ) {
+        for( auto const po : pos ) {
             auto po_unit = getUnitFromPO( po );
             if(po_unit.first) {
                 return po_unit.second;
@@ -821,7 +815,6 @@
         }
         return -1.;
     }
-#pragma warning(pop)
 }
 
 namespace ts3d {
@@ -1600,13 +1593,8 @@
 
         auto const t = ts3d::getEntityType( ntt );
         if( kA3DTypeAsmProductOccurrence == t ) {
-<<<<<<< HEAD
             ts3d::A3DAsmProductOccurrenceWrapper po_d( ntt );
             return getName( po_d->m_pPrototype );
-=======
-            ts3d::A3DAsmProductOccurrenceWrapper d2( ntt );
-            return getName( d2->m_pPrototype );
->>>>>>> f96764fc
         }
         
         return std::string();
@@ -2552,26 +2540,7 @@
         return !(lhs == rhs);
     }
 
-    template<typename T>
-    T ts3d_min(T const& lhs, T const& rhs) {
-        return lhs < rhs ? lhs : rhs;
-    }
-
-    template<typename T>
-    T ts3d_max(T const& lhs, T const& rhs) {
-        return lhs > rhs ? lhs : rhs;
-    }
-    
     inline A3DBoundingBoxData &include( A3DBoundingBoxData &bb, A3DVector3dData const &pt ) {
-<<<<<<< HEAD
-        bb.m_sMin.m_dX = ts3d_min( bb.m_sMin.m_dX, pt.m_dX );
-        bb.m_sMin.m_dY = ts3d_min( bb.m_sMin.m_dY, pt.m_dY );
-        bb.m_sMin.m_dZ = ts3d_min( bb.m_sMin.m_dZ, pt.m_dZ );
-
-        bb.m_sMax.m_dX = ts3d_max( bb.m_sMax.m_dX, pt.m_dX );
-        bb.m_sMax.m_dY = ts3d_max( bb.m_sMax.m_dY, pt.m_dY );
-        bb.m_sMax.m_dZ = ts3d_max( bb.m_sMax.m_dZ, pt.m_dZ );
-=======
         using namespace std;
         bb.m_sMin.m_dX = min( bb.m_sMin.m_dX, pt.m_dX );
         bb.m_sMin.m_dY = min( bb.m_sMin.m_dY, pt.m_dY );
@@ -2580,8 +2549,6 @@
         bb.m_sMax.m_dX = max( bb.m_sMax.m_dX, pt.m_dX );
         bb.m_sMax.m_dY = max( bb.m_sMax.m_dY, pt.m_dY );
         bb.m_sMax.m_dZ = max( bb.m_sMax.m_dZ, pt.m_dZ );
->>>>>>> f96764fc
-        
         return bb;
     }
     
